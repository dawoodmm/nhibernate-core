﻿<?xml version="1.0" encoding="utf-8"?>
<Project DefaultTargets="Build" xmlns="http://schemas.microsoft.com/developer/msbuild/2003" ToolsVersion="4.0">
  <PropertyGroup>
    <Configuration Condition=" '$(Configuration)' == '' ">Debug</Configuration>
    <Platform Condition=" '$(Platform)' == '' ">AnyCPU</Platform>
    <ProductVersion>9.0.30729</ProductVersion>
    <SchemaVersion>2.0</SchemaVersion>
    <ProjectGuid>{7AEE5B37-C552-4E59-9B6F-88755BCB5070}</ProjectGuid>
    <OutputType>Library</OutputType>
    <AppDesignerFolder>Properties</AppDesignerFolder>
    <RootNamespace>NHibernate.Test</RootNamespace>
    <AssemblyName>NHibernate.Test</AssemblyName>
    <FileUpgradeFlags>
    </FileUpgradeFlags>
    <OldToolsVersion>3.5</OldToolsVersion>
    <UpgradeBackupLocation>
    </UpgradeBackupLocation>
    <TargetFrameworkVersion>v4.0</TargetFrameworkVersion>
    <PublishUrl>publish\</PublishUrl>
    <Install>true</Install>
    <InstallFrom>Disk</InstallFrom>
    <UpdateEnabled>false</UpdateEnabled>
    <UpdateMode>Foreground</UpdateMode>
    <UpdateInterval>7</UpdateInterval>
    <UpdateIntervalUnits>Days</UpdateIntervalUnits>
    <UpdatePeriodically>false</UpdatePeriodically>
    <UpdateRequired>false</UpdateRequired>
    <MapFileExtensions>true</MapFileExtensions>
    <ApplicationRevision>0</ApplicationRevision>
    <ApplicationVersion>1.0.0.%2a</ApplicationVersion>
    <IsWebBootstrapper>false</IsWebBootstrapper>
    <UseApplicationTrust>false</UseApplicationTrust>
    <BootstrapperEnabled>true</BootstrapperEnabled>
    <StartAction>Program</StartAction>
    <StartProgram>$(MSBuildProjectDirectory)\..\..\Tools\nunit\nunit-x86.exe</StartProgram>
    <StartArguments>NHibernate.Test.dll</StartArguments>
    <TargetFrameworkProfile />
  </PropertyGroup>
  <PropertyGroup Condition=" '$(Configuration)|$(Platform)' == 'Debug|AnyCPU' ">
    <DebugSymbols>true</DebugSymbols>
    <DebugType>full</DebugType>
    <Optimize>false</Optimize>
    <OutputPath>bin\Debug-2.0\</OutputPath>
    <BaseIntermediateOutputPath>obj\</BaseIntermediateOutputPath>
    <IntermediateOutputPath>obj\Debug-2.0\</IntermediateOutputPath>
    <DefineConstants>NET,NET_2_0</DefineConstants>
    <ErrorReport>prompt</ErrorReport>
    <WarningLevel>4</WarningLevel>
    <UseVSHostingProcess>false</UseVSHostingProcess>
    <NoWarn>3001%3b3002%3b3003%3b3004%3b3005</NoWarn>
    <CodeAnalysisRuleSet>AllRules.ruleset</CodeAnalysisRuleSet>
    <PlatformTarget>AnyCPU</PlatformTarget>
  </PropertyGroup>
  <PropertyGroup Condition=" '$(Configuration)|$(Platform)' == 'Release|AnyCPU' ">
    <DebugType>pdbonly</DebugType>
    <Optimize>true</Optimize>
    <OutputPath>bin\Release-2.0\</OutputPath>
    <BaseIntermediateOutputPath>obj\</BaseIntermediateOutputPath>
    <IntermediateOutputPath>obj\Release-2.0\</IntermediateOutputPath>
    <DefineConstants>TRACE;NET,NET_2_0</DefineConstants>
    <ErrorReport>prompt</ErrorReport>
    <WarningLevel>4</WarningLevel>
    <UseVSHostingProcess>false</UseVSHostingProcess>
    <NoWarn>3001%3b3002%3b3003%3b3004%3b3005</NoWarn>
    <CodeAnalysisRuleSet>AllRules.ruleset</CodeAnalysisRuleSet>
  </PropertyGroup>
  <ItemGroup>
    <Reference Include="Antlr3.Runtime, Version=3.1.0.39271, Culture=neutral, PublicKeyToken=3a9cab8f8d22bfb7, processorArchitecture=MSIL">
      <SpecificVersion>False</SpecificVersion>
      <HintPath>..\..\lib\net\Antlr3.Runtime.dll</HintPath>
    </Reference>
    <Reference Include="Iesi.Collections">
      <HintPath>..\..\lib\net\4.0\Iesi.Collections.dll</HintPath>
    </Reference>
    <Reference Include="log4net, Version=1.2.10.0, Culture=neutral, PublicKeyToken=1b44e1d426115821, processorArchitecture=MSIL">
      <SpecificVersion>False</SpecificVersion>
      <HintPath>..\..\lib\net\log4net.dll</HintPath>
    </Reference>
    <Reference Include="nunit.framework">
      <SpecificVersion>False</SpecificVersion>
      <HintPath>..\..\lib\net\nunit.framework.dll</HintPath>
    </Reference>
    <Reference Include="Remotion.Linq, Version=1.13.171.1, Culture=neutral, PublicKeyToken=fee00910d6e5f53b, processorArchitecture=MSIL">
      <SpecificVersion>False</SpecificVersion>
      <HintPath>..\..\lib\net\Remotion.Linq.dll</HintPath>
    </Reference>
    <Reference Include="System" />
    <Reference Include="System.configuration" />
    <Reference Include="System.Core">
      <RequiredTargetFramework>3.5</RequiredTargetFramework>
    </Reference>
    <Reference Include="System.Data" />
    <Reference Include="System.Data.OracleClient" />
    <Reference Include="System.Drawing" />
    <Reference Include="System.Linq.Dynamic, Version=1.0.0.0, Culture=neutral, processorArchitecture=MSIL">
      <SpecificVersion>False</SpecificVersion>
      <HintPath>..\..\lib\net\System.Linq.Dynamic.dll</HintPath>
    </Reference>
    <Reference Include="System.Transactions" />
    <Reference Include="System.Xml" />
    <Reference Include="System.Xml.Linq">
      <RequiredTargetFramework>3.5</RequiredTargetFramework>
    </Reference>
  </ItemGroup>
  <ItemGroup>
    <Compile Include="Ado\AlmostSimple.cs" />
    <Compile Include="Ado\BatcherFixture.cs" />
    <Compile Include="Ado\VerySimple.cs" />
    <Compile Include="Any\Address.cs" />
    <Compile Include="Any\AnyTypeTest.cs" />
    <Compile Include="Any\ComplexPropertyValue.cs" />
    <Compile Include="Any\IntegerPropertyValue.cs" />
    <Compile Include="Any\Person.cs" />
    <Compile Include="Any\PropertySet.cs" />
    <Compile Include="Any\IPropertyValue.cs" />
    <Compile Include="Any\StringPropertyValue.cs" />
    <Compile Include="AssemblyInfo.cs" />
    <Compile Include="BulkManipulation\BaseFixture.cs" />
    <Compile Include="BulkManipulation\HQLBulkOperations.cs" />
    <Compile Include="BulkManipulation\SimpleClass.cs" />
    <Compile Include="Bytecode\ActivatorObjectFactoryFixture.cs" />
    <Compile Include="Bytecode\Lightweight\BytecodeProviderFixture.cs" />
    <Compile Include="Bytecode\WrongProxyFactoryFactory.cs" />
    <Compile Include="CacheTest\CacheFixture.cs" />
    <Compile Include="CacheTest\EntityWithFilters.cs" />
    <Compile Include="CacheTest\FilterKeyFixture.cs" />
    <Compile Include="CacheTest\QueryCacheFixture.cs" />
    <Compile Include="CacheTest\QueryKeyFixture.cs" />
    <Compile Include="CacheTest\TimestamperFixture.cs" />
    <Compile Include="Cascade\A.cs" />
    <Compile Include="Cascade\Circle\CascadeMergeToChildBeforeParentTest.cs" />
    <Compile Include="Cascade\Circle\MultiPathCircleCascadeTest.cs" />
    <Compile Include="Cascade\Circle\Node.cs" />
    <Compile Include="Cascade\Circle\Route.cs" />
    <Compile Include="Cascade\Circle\Tour.cs" />
    <Compile Include="Cascade\Circle\Transport.cs" />
    <Compile Include="Cascade\Circle\Vehicle.cs" />
    <Compile Include="Cascade\G.cs" />
    <Compile Include="Cascade\H.cs" />
    <Compile Include="Cascade\Job.cs" />
    <Compile Include="Cascade\JobBatch.cs" />
    <Compile Include="Cascade\MultiPathCascadeTest.cs" />
    <Compile Include="Cascade\RefreshFixture.cs" />
    <Compile Include="Cascade\OneToOneCascadeDelete\MappingByCode\Fk\Bidirectional\DeleteOneToOneOrphansTest.cs" />
    <Compile Include="Cascade\OneToOneCascadeDelete\MappingByCode\Fk\Bidirectional\Model.cs" />
    <Compile Include="Cascade\OneToOneCascadeDelete\MappingByCode\Fk\Composite\DeleteOneToOneOrphansTest.cs" />
    <Compile Include="Cascade\OneToOneCascadeDelete\MappingByCode\Fk\Composite\Model.cs" />
    <Compile Include="Cascade\OneToOneCascadeDelete\MappingByCode\Fk\Reversed\Bidirectional\DeleteOneToOneOrphansTest.cs" />
    <Compile Include="Cascade\OneToOneCascadeDelete\MappingByCode\Fk\Reversed\Bidirectional\Model.cs" />
    <Compile Include="Cascade\OneToOneCascadeDelete\MappingByCode\Fk\Reversed\Unidirectional\DeleteOneToOneOrphansTest.cs" />
    <Compile Include="Cascade\OneToOneCascadeDelete\MappingByCode\Fk\Reversed\Unidirectional\Model.cs" />
    <Compile Include="Cascade\OneToOneCascadeDelete\MappingByCode\Pk\Bidirectional\DeleteOneToOneOrphansTest.cs" />
    <Compile Include="Cascade\OneToOneCascadeDelete\MappingByCode\Pk\Bidirectional\Model.cs" />
    <Compile Include="Cascade\OneToOneCascadeDelete\MappingByCode\Pk\Unidirectional\DeleteOneToOneOrphansTest.cs" />
    <Compile Include="Cascade\OneToOneCascadeDelete\MappingByCode\Pk\Unidirectional\Model.cs" />
    <Compile Include="Cascade\OneToOneCascadeDelete\Hbm\Fk\Bidirectional\DeleteOneToOneOrphansTest.cs" />
    <Compile Include="Cascade\OneToOneCascadeDelete\Hbm\Fk\Bidirectional\Model.cs" />
    <Compile Include="Cascade\OneToOneCascadeDelete\Hbm\Fk\Composite\Model.cs" />
    <Compile Include="Cascade\OneToOneCascadeDelete\Hbm\Fk\Reversed\Bidirectional\Model.cs" />
    <Compile Include="Cascade\OneToOneCascadeDelete\Hbm\Fk\Reversed\Unidirectional\Model.cs" />
    <Compile Include="Cascade\OneToOneCascadeDelete\Hbm\Pk\Bidirectional\Model.cs" />
    <Compile Include="Cascade\OneToOneCascadeDelete\Hbm\Pk\Unidirectional\Model.cs" />
    <Compile Include="CfgTest\AccessorsSerializableTest.cs" />
    <Compile Include="CfgTest\ConfigurationAddMappingEvents.cs" />
    <Compile Include="CfgTest\ConfigurationFixture.cs" />
    <Compile Include="CfgTest\ConfigurationSchemaFixture.cs" />
    <Compile Include="CfgTest\ConfigurationSerializationTests.cs" />
    <Compile Include="CfgTest\CustomBytecodeProviderTest.cs" />
    <Compile Include="CfgTest\DefaultNsAssmFixture.cs" />
    <Compile Include="CfgTest\EntityCacheUsageParserFixture.cs" />
    <Compile Include="CfgTest\HbmOrderingFixture.cs" />
    <Compile Include="CfgTest\LocatedInTestAssembly.cs" />
    <Compile Include="CfgTest\Loquacious\ConfigurationFixture.cs" />
    <Compile Include="CfgTest\Loquacious\EntityCacheConfigurationFixture.cs" />
    <Compile Include="CfgTest\Loquacious\EntityToCache.cs" />
    <Compile Include="CfgTest\Loquacious\LambdaConfigurationFixture.cs" />
    <Compile Include="CfgTest\Loquacious\NamedQueryTests.cs" />
    <Compile Include="CfgTest\Loquacious\TypeDefinitionFixture.cs" />
    <Compile Include="CfgTest\MappingDocumentAggregatorTests.cs" />
    <Compile Include="CfgTest\MappingDocumentParserTests.cs" />
    <Compile Include="CfgTest\SchemaAutoActionFixture.cs" />
    <Compile Include="CfgTest\SettingsFactoryFixture.cs" />
    <Compile Include="Classic\EntityWithLifecycle.cs" />
    <Compile Include="Classic\LifecycleFixture.cs" />
    <Compile Include="Classic\ValidatableFixture.cs" />
    <Compile Include="Classic\Video.cs" />
    <Compile Include="CollectionTest\A.cs" />
    <Compile Include="CollectionTest\IdBagFixture.cs" />
    <Compile Include="CollectionTest\NullableValueTypeElementMapFixture.cs" />
    <Compile Include="CollectionTest\Parent.cs" />
    <Compile Include="Component\Basic\ComponentTest.cs" />
    <Compile Include="Component\Basic\Employee.cs" />
    <Compile Include="Component\Basic\OptionalComponent.cs" />
    <Compile Include="Component\Basic\Person.cs" />
    <Compile Include="Component\Basic\User.cs" />
    <Compile Include="CompositeId\ClassWithCompositeId.cs" />
    <Compile Include="CompositeId\ClassWithCompositeIdFixture.cs" />
    <Compile Include="CompositeId\CompositeIdFixture.cs" />
    <Compile Include="CompositeId\Customer.cs" />
    <Compile Include="CompositeId\Id.cs" />
    <Compile Include="CompositeId\LineItem.cs" />
    <Compile Include="CompositeId\Order.cs" />
    <Compile Include="CompositeId\Product.cs" />
    <Compile Include="ConnectionStringTest\NamedConnectionStringFixture.cs" />
    <Compile Include="ConnectionTest\AggressiveReleaseTest.cs" />
    <Compile Include="ConnectionTest\ConnectionManagementTestCase.cs" />
    <Compile Include="ConnectionTest\Other.cs" />
    <Compile Include="ConnectionTest\Silly.cs" />
    <Compile Include="ConnectionTest\ThreadLocalCurrentSessionTest.cs" />
    <Compile Include="ConventionsTestCase.cs" />
    <Compile Include="Criteria\AddNumberProjection.cs" />
    <Compile Include="Criteria\Animal.cs" />
    <Compile Include="Criteria\CityState.cs" />
    <Compile Include="Criteria\Course.cs" />
    <Compile Include="Criteria\CourseMeeting.cs" />
    <Compile Include="Criteria\CourseMeetingId.cs" />
    <Compile Include="Criteria\CriteriaQueryTest.cs" />
    <Compile Include="Criteria\DetachedCriteriaSerializable.cs" />
    <Compile Include="Criteria\Enrolment.cs" />
    <Compile Include="Criteria\Lambda\CriteriaAssertFixture.cs" />
    <Compile Include="Criteria\Lambda\ExpressionProcessorFixture.cs" />
    <Compile Include="Criteria\Lambda\FunctionsIntegrationFixture.cs" />
    <Compile Include="Criteria\Lambda\SubQueryIntegrationFixture.cs" />
    <Compile Include="Criteria\Lambda\ProjectIntegrationFixture.cs" />
    <Compile Include="Criteria\Lambda\SimpleIntegrationFixture.cs" />
    <Compile Include="Criteria\Lambda\ProjectionsFixture.cs" />
    <Compile Include="Criteria\Lambda\QueryOverFixture.cs" />
    <Compile Include="Criteria\Lambda\IntegrationFixture.cs" />
    <Compile Include="Criteria\Lambda\LambdaFixtureBase.cs" />
    <Compile Include="Criteria\Lambda\Model.cs" />
    <Compile Include="Criteria\Lambda\RestrictionsFixture.cs" />
    <Compile Include="Criteria\Lambda\SubqueryFixture.cs" />
    <Compile Include="Criteria\MaterialResource.cs" />
    <Compile Include="Criteria\ProjectionsTest.cs" />
    <Compile Include="Criteria\Reptile.cs" />
    <Compile Include="DialectTest\FunctionTests\SubstringSupportFixture.cs" />
    <Compile Include="DialectTest\FunctionTests\SequenceSupportFixture.cs" />
    <Compile Include="DialectTest\Ingres9DialectFixture.cs" />
    <Compile Include="DialectTest\MsSql2012DialectFixture.cs" />
    <Compile Include="DialectTest\LockHintAppenderFixture.cs" />
    <Compile Include="DialectTest\MsSqlCe40DialectFixture.cs" />
    <Compile Include="DialectTest\SchemaTests\ColumnMetaDataFixture.cs" />
    <Compile Include="DriverTest\DbProviderFactoryDriveConnectionCommandProviderTest.cs" />
    <Compile Include="DriverTest\FirebirdClientDriverFixture.cs" />
    <Compile Include="DriverTest\ReflectionBasedDriverTest.cs" />
    <Compile Include="DriverTest\Sql2008DateTime2Test.cs" />
    <Compile Include="DriverTest\SqlClientDriverFixture.cs" />
    <Compile Include="DriverTest\SqlServerCeDriverFixture.cs" />
    <Compile Include="DynamicProxyTests\GenericMethodsTests\IMyGenericInterface.cs" />
    <Compile Include="DynamicProxyTests\GenericMethodsTests\IMyGenericInterfaceBase.cs" />
    <Compile Include="DynamicProxyTests\GenericMethodsTests\IMyInterface.cs" />
    <Compile Include="DynamicProxyTests\GenericMethodsTests\MyClass.cs" />
    <Compile Include="DynamicProxyTests\GenericMethodsTests\MyGenericClass.cs" />
    <Compile Include="DynamicProxyTests\GenericMethodsTests\MyGenericClassBase.cs" />
    <Compile Include="DynamicProxyTests\PeVerifyFixture.cs" />
    <Compile Include="DynamicProxyTests\GenericMethodsTests\GenericMethodShouldBeProxied.cs" />
    <Compile Include="DynamicProxyTests\InterfaceProxySerializationTests\IMyProxy.cs" />
    <Compile Include="DynamicProxyTests\InterfaceProxySerializationTests\MyProxyImpl.cs" />
    <Compile Include="DynamicProxyTests\InterfaceProxySerializationTests\ProxyFixture.cs" />
    <Compile Include="DynamicProxyTests\InterfaceWithEqualsGethashcodeTests.cs" />
    <Compile Include="DynamicProxyTests\LazyFieldInterceptorSerializable.cs" />
    <Compile Include="DynamicProxyTests\PassThroughInterceptor.cs" />
    <Compile Include="DynamicProxyTests\PeVerifier.cs" />
    <Compile Include="DynamicProxyTests\ProxiedMembers\Fixture.cs" />
    <Compile Include="DynamicProxyTests\ProxiedMembers\MetodWithRefDictionaryTest.cs" />
    <Compile Include="EngineTest\CallableParserFixture.cs" />
    <Compile Include="EngineTest\NativeSQLQueryNonScalarReturnTest.cs" />
    <Compile Include="EngineTest\NativeSQLQueryScalarReturnTest.cs" />
    <Compile Include="EngineTest\NativeSQLQuerySpecificationTest.cs" />
    <Compile Include="Events\DisposableListenersTest.cs" />
    <Compile Include="ExceptionsTest\FbExceptionConverterExample.cs" />
    <Compile Include="ExceptionsTest\NullQueryTest.cs" />
    <Compile Include="ExpressionTest\RestrictionsFixture.cs" />
    <Compile Include="Criteria\Student.cs" />
    <Compile Include="Criteria\StudentDTO.cs" />
    <Compile Include="DebugConnectionProvider.cs" />
    <Compile Include="Deletetransient\Address.cs" />
    <Compile Include="Deletetransient\DeleteTransientEntityTest.cs" />
    <Compile Include="Deletetransient\Person.cs" />
    <Compile Include="DialectTest\DB2DialectFixture.cs" />
    <Compile Include="DialectTest\DialectFixture.cs" />
    <Compile Include="DialectTest\FirebirdDialectFixture.cs" />
    <Compile Include="DialectTest\FunctionTests\SerializableTypesFixture.cs" />
    <Compile Include="DialectTest\MsSql2005DialectFixture.cs" />
    <Compile Include="DialectTest\MsSqlDialectFixture.cs" />
    <Compile Include="DialectTest\SqlCEDialectFixture.cs" />
    <Compile Include="DialectTest\SQLiteDialectFixture.cs" />
    <Compile Include="DriverTest\NullReferenceFixture.cs" />
    <Compile Include="DriverTest\OracleClientDriverFixture.cs" />
    <Compile Include="DriverTest\OracleDataClientDriverFixture.cs" />
    <Compile Include="DynamicEntity\Address.cs" />
    <Compile Include="DynamicEntity\Company.cs" />
    <Compile Include="DynamicEntity\Customer.cs" />
    <Compile Include="DynamicEntity\DataProxyHandler.cs" />
    <Compile Include="DynamicEntity\Interceptor\InterceptorDynamicEntity.cs" />
    <Compile Include="DynamicEntity\Interceptor\ProxyInterceptor.cs" />
    <Compile Include="DynamicEntity\IProxyMarker.cs" />
    <Compile Include="DynamicEntity\Person.cs" />
    <Compile Include="DynamicEntity\ProxyHelper.cs" />
    <Compile Include="DynamicEntity\Tuplizer\EntityNameInterceptor.cs" />
    <Compile Include="DynamicEntity\Tuplizer\MyEntityInstantiator.cs" />
    <Compile Include="DynamicEntity\Tuplizer\MyEntityTuplizer.cs" />
    <Compile Include="DynamicEntity\Tuplizer\TuplizerDynamicEntity.cs" />
    <Compile Include="EngineTest\NativeSqlQueryReturnTest.cs" />
    <Compile Include="EngineTest\ParameterParserFixture.cs" />
    <Compile Include="EngineTest\TypedValueFixture.cs" />
    <Compile Include="EntityModeTest\Map\Basic\DynamicClassFixture.cs" />
    <Compile Include="EntityModeTest\Multi\MultiRepresentationFixture.cs" />
    <Compile Include="EntityModeTest\Multi\Stock.cs" />
    <Compile Include="EntityModeTest\Multi\Valuation.cs" />
    <Compile Include="EntityModeTest\Xml\Accessors\XmlAccessorFixture.cs" />
    <Compile Include="EntityModeTest\Xml\Basic\XmlFixture.cs" />
    <Compile Include="EntityModeTest\Xml\Many2One\Car.cs" />
    <Compile Include="EntityModeTest\Xml\Many2One\CarPart.cs" />
    <Compile Include="EntityModeTest\Xml\Many2One\CarType.cs" />
    <Compile Include="EntityModeTest\Xml\Many2One\XmlManyToOneFixture.cs" />
    <Compile Include="Events\Collections\AbstractCollectionEventFixture.cs" />
    <Compile Include="Events\Collections\AbstractParentWithCollection.cs" />
    <Compile Include="Events\Collections\Association\AbstractAssociationCollectionEventFixture.cs" />
    <Compile Include="Events\Collections\Association\Bidirectional\ManyToMany\BidirectionalManyToManyBagToSetCollectionEventFixture.cs" />
    <Compile Include="Events\Collections\Association\Bidirectional\ManyToMany\BidirectionalManyToManySetToSetCollectionEventFixture.cs" />
    <Compile Include="Events\Collections\Association\Bidirectional\ManyToMany\ChildWithBidirectionalManyToMany.cs" />
    <Compile Include="Events\Collections\Association\Bidirectional\ManyToMany\ParentWithBidirectionalManyToMany.cs" />
    <Compile Include="Events\Collections\Association\Bidirectional\OneToMany\BidirectionalOneToManyBagCollectionEventFixture.cs" />
    <Compile Include="Events\Collections\Association\Bidirectional\OneToMany\BidirectionalOneToManyBagSubclassCollectionEventFixture.cs" />
    <Compile Include="Events\Collections\Association\Bidirectional\OneToMany\BidirectionalOneToManySetCollectionEventFixture.cs" />
    <Compile Include="Events\Collections\Association\Bidirectional\OneToMany\ChildWithManyToOne.cs" />
    <Compile Include="Events\Collections\Association\Bidirectional\OneToMany\ParentWithBidirectionalOneToMany.cs" />
    <Compile Include="Events\Collections\Association\Bidirectional\OneToMany\ParentWithBidirectionalOneToManySubclass.cs" />
    <Compile Include="Events\Collections\Association\Unidirectional\ManyToMany\UnidirectionalManyToManyBagCollectionEventFixture.cs" />
    <Compile Include="Events\Collections\Association\Unidirectional\OneToMany\UnidirectionalOneToManyBagCollectionEventFixture.cs" />
    <Compile Include="Events\Collections\Association\Unidirectional\OneToMany\UnidirectionalOneToManySetCollectionEventFixture.cs" />
    <Compile Include="Events\Collections\Association\Unidirectional\ParentWithCollectionOfEntities.cs" />
    <Compile Include="Events\Collections\ChildEntity.cs" />
    <Compile Include="Events\Collections\ChildValue.cs" />
    <Compile Include="Events\Collections\CollectionListeners.cs" />
    <Compile Include="Events\Collections\IChild.cs" />
    <Compile Include="Events\Collections\IEntity.cs" />
    <Compile Include="Events\Collections\IParentWithCollection.cs" />
    <Compile Include="Events\Collections\Values\ParentWithCollectionOfValues.cs" />
    <Compile Include="Events\Collections\Values\ValuesBagCollectionEventFixture.cs" />
    <Compile Include="Events\PostEvents\AssertOldStatePostListener.cs" />
    <Compile Include="Events\PostEvents\PostUpdateFixture.cs" />
    <Compile Include="Events\PostEvents\SimpleEntity.cs" />
    <Compile Include="ExceptionsTest\PostgresExceptionConverterExample.cs" />
    <Compile Include="ExceptionsTest\Group.cs" />
    <Compile Include="ExceptionsTest\MSSQLExceptionConverterExample.cs" />
    <Compile Include="ExceptionsTest\OracleClientExceptionConverterExample.cs" />
    <Compile Include="ExceptionsTest\PropertyAccessExceptionFixture.cs" />
    <Compile Include="ExceptionsTest\SQLExceptionConversionTest.cs" />
    <Compile Include="ExceptionsTest\User.cs" />
    <Compile Include="ExpressionTest\BaseExpressionFixture.cs" />
    <Compile Include="ExpressionTest\BetweenExpressionFixture.cs" />
    <Compile Include="ExpressionTest\DetachedCriteriaFixture.cs" />
    <Compile Include="ExpressionTest\InExpressionFixture.cs" />
    <Compile Include="ExpressionTest\InsensitiveLikeExpressionFixture.cs" />
    <Compile Include="ExpressionTest\JunctionFixture.cs" />
    <Compile Include="ExpressionTest\LogicalExpressionFixture.cs" />
    <Compile Include="ExpressionTest\NotExpressionFixture.cs" />
    <Compile Include="ExpressionTest\NotNullExpressionFixture.cs" />
    <Compile Include="ExpressionTest\NullExpressionFixture.cs" />
    <Compile Include="ExpressionTest\OperatorOverloadingFixture.cs" />
    <Compile Include="ExpressionTest\Projection\ProjectionFixture.cs" />
    <Compile Include="ExpressionTest\Projection\ProjectionSqlFixture.cs" />
    <Compile Include="ExpressionTest\Projection\ProjectionTestClass.cs" />
    <Compile Include="ExpressionTest\PropertyExpressionFixture.cs" />
    <Compile Include="ExpressionTest\QueryByExampleTest.cs" />
    <Compile Include="ExpressionTest\SimpleExpressionFixture.cs" />
    <Compile Include="ExpressionTest\SQLExpressionFixture.cs" />
    <Compile Include="ExpressionTest\SubQueries\Classes.cs" />
    <Compile Include="ExpressionTest\SubQueries\SubQueriesSqlFixture.cs" />
    <Compile Include="Extendshbm\Customer.cs" />
    <Compile Include="Extendshbm\Employee.cs" />
    <Compile Include="Extendshbm\ExtendsFixture.cs" />
    <Compile Include="Extendshbm\Person.cs" />
    <Compile Include="Extralazy\Document.cs" />
    <Compile Include="Extralazy\ExtraLazyFixture.cs" />
    <Compile Include="Extralazy\Group.cs" />
    <Compile Include="Extralazy\Photo.cs" />
    <Compile Include="Extralazy\SessionAttribute.cs" />
    <Compile Include="Extralazy\User.cs" />
    <Compile Include="FilterTest\BinaryFiltered.cs" />
    <Compile Include="FilterTest\Category.cs" />
    <Compile Include="FilterTest\ConfigFixture.cs" />
    <Compile Include="FilterTest\Department.cs" />
    <Compile Include="FilterTest\DynamicFilterTest.cs" />
    <Compile Include="FilterTest\FilterBinaryParameterTest.cs" />
    <Compile Include="FilterTest\FilterConfig.cs" />
    <Compile Include="FilterTest\FilterSecondPassArgsFixture.cs" />
    <Compile Include="FilterTest\LineItem.cs" />
    <Compile Include="FilterTest\Order.cs" />
    <Compile Include="FilterTest\Product.cs" />
    <Compile Include="FilterTest\Salesperson.cs" />
    <Compile Include="FilterTest\TestClass.cs" />
    <Compile Include="Generatedkeys\ByTrigger\GeneratedIdentityFixture.cs" />
    <Compile Include="Generatedkeys\ByTrigger\MyEntity.cs" />
    <Compile Include="Generatedkeys\Identity\IdentityGeneratedKeysTest.cs" />
    <Compile Include="Generatedkeys\Identity\MyChild.cs" />
    <Compile Include="Generatedkeys\Identity\MyEntity.cs" />
    <Compile Include="Generatedkeys\Identity\MyEntityIdentity.cs" />
    <Compile Include="Generatedkeys\Identity\MySibling.cs" />
    <Compile Include="Generatedkeys\Identity\SimpleIdentityGeneratedFixture.cs" />
    <Compile Include="Generatedkeys\Select\MyEntity.cs" />
    <Compile Include="Generatedkeys\Select\SelectGeneratorTest.cs" />
    <Compile Include="Generatedkeys\Seqidentity\MyEntity.cs" />
    <Compile Include="Generatedkeys\Seqidentity\SequenceIdentityFixture.cs" />
    <Compile Include="GeneratedTest\AbstractGeneratedPropertyTest.cs" />
    <Compile Include="GeneratedTest\Component.cs" />
    <Compile Include="GeneratedTest\ComponentOwner.cs" />
    <Compile Include="GeneratedTest\GeneratedPropertyEntity.cs" />
    <Compile Include="GeneratedTest\PartiallyGeneratedComponentTest.cs" />
    <Compile Include="GeneratedTest\TimestampGeneratedValuesWithCachingTest.cs" />
    <Compile Include="GeneratedTest\TriggerGeneratedValuesWithCachingTest.cs" />
    <Compile Include="GeneratedTest\TriggerGeneratedValuesWithoutCachingTest.cs" />
    <Compile Include="GenericTest\BagGeneric\A.cs" />
    <Compile Include="GenericTest\BagGeneric\B.cs" />
    <Compile Include="GenericTest\BagGeneric\BagGenericFixture.cs" />
    <Compile Include="GenericTest\EnumGeneric\A.cs" />
    <Compile Include="GenericTest\EnumGeneric\B.cs" />
    <Compile Include="GenericTest\EnumGeneric\EnumGenericFixture.cs" />
    <Compile Include="GenericTest\IdBagGeneric\A.cs" />
    <Compile Include="GenericTest\IdBagGeneric\IdBagGenericFixture.cs" />
    <Compile Include="GenericTest\ListGeneric\A.cs" />
    <Compile Include="GenericTest\ListGeneric\B.cs" />
    <Compile Include="GenericTest\ListGeneric\ListGenericFixture.cs" />
    <Compile Include="GenericTest\MapGeneric\A.cs" />
    <Compile Include="GenericTest\MapGeneric\B.cs" />
    <Compile Include="GenericTest\MapGeneric\MapGenericFixture.cs" />
    <Compile Include="GenericTest\Methods\Fixture.cs" />
    <Compile Include="GenericTest\OrderedSetGeneric\A.cs" />
    <Compile Include="GenericTest\OrderedSetGeneric\B.cs" />
    <Compile Include="GenericTest\OrderedSetGeneric\OrderedSetFixture.cs" />
    <Compile Include="GenericTest\Overall\A.cs" />
    <Compile Include="GenericTest\Overall\Fixture.cs" />
    <Compile Include="GenericTest\SetGeneric\A.cs" />
    <Compile Include="GenericTest\SetGeneric\B.cs" />
    <Compile Include="GenericTest\SetGeneric\SetGenericFixture.cs" />
    <Compile Include="GhostProperty\Order.cs" />
    <Compile Include="GhostProperty\GhostPropertyFixture.cs" />
    <Compile Include="HbmMappingExtensions.cs" />
    <Compile Include="Hql\Animal.cs" />
    <Compile Include="Hql\Ast\Address.cs" />
    <Compile Include="Hql\Ast\Animal.cs" />
    <Compile Include="Hql\Ast\BaseFixture.cs" />
    <Compile Include="Hql\Ast\BooleanLiteralEntity.cs" />
    <Compile Include="Hql\Ast\BulkManipulation.cs" />
    <Compile Include="Hql\Ast\Classification.cs" />
    <Compile Include="Hql\Ast\CrazyCompositeKey.cs" />
    <Compile Include="Hql\Ast\DomesticAnimal.cs" />
    <Compile Include="Hql\Ast\EntityWithCrazyCompositeKey.cs" />
    <Compile Include="Hql\Ast\Human.cs" />
    <Compile Include="Hql\Ast\IntegerVersioned.cs" />
    <Compile Include="Hql\Ast\Joiner.cs" />
    <Compile Include="Hql\Ast\KeyManyToOneEntity.cs" />
    <Compile Include="Hql\Ast\KeyManyToOneKeyEntity.cs" />
    <Compile Include="Hql\Ast\LimitClauseFixture.cs" />
    <Compile Include="Hql\Ast\Mammal.cs" />
    <Compile Include="Hql\Ast\Name.cs" />
    <Compile Include="Hql\Ast\ParsingFixture.cs" />
    <Compile Include="Hql\Ast\QuerySubstitutionTest.cs" />
    <Compile Include="Hql\Ast\Reptile.cs" />
    <Compile Include="Hql\Ast\SimpleAssociatedEntity.cs" />
    <Compile Include="Hql\Ast\SimpleClass.cs" />
    <Compile Include="Hql\Ast\SimpleEntityWithAssociation.cs" />
    <Compile Include="Hql\Ast\SqlTranslationFixture.cs" />
    <Compile Include="Hql\Ast\StateProvince.cs" />
    <Compile Include="Hql\Ast\TimestampVersioned.cs" />
    <Compile Include="Hql\Ast\User.cs" />
    <Compile Include="Hql\Ast\Vehicles.cs" />
    <Compile Include="Hql\Ast\WithClauseFixture.cs" />
    <Compile Include="Hql\Ast\Zoo.cs" />
    <Compile Include="Hql\BaseFunctionFixture.cs" />
    <Compile Include="IdGen\Enhanced\Forcedtable\Entity.cs" />
    <Compile Include="IdGen\Enhanced\OptimizerTests.cs" />
    <Compile Include="IdGen\Enhanced\Sequence\DefaultOptimizedSequenceTest.cs" />
    <Compile Include="IdGen\Enhanced\Sequence\Entity.cs" />
    <Compile Include="IdGen\Enhanced\SourceMock.cs" />
    <Compile Include="IdGen\Enhanced\Table\PooledLoTableTest.cs" />
    <Compile Include="IdTest\AssignedClass.cs" />
    <Compile Include="IdTest\AssignedFixture.cs" />
    <Compile Include="IdTest\TableGeneratorFixture.cs" />
    <Compile Include="Immutable\Contract.cs" />
    <Compile Include="Immutable\ContractVariation.cs" />
    <Compile Include="Immutable\EntityWithMutableCollection\AbstractEntityWithManyToManyTest.cs" />
    <Compile Include="Immutable\EntityWithMutableCollection\AbstractEntityWithOneToManyTest.cs" />
    <Compile Include="Immutable\EntityWithMutableCollection\Contract.cs" />
    <Compile Include="Immutable\EntityWithMutableCollection\ContractVariation.cs" />
    <Compile Include="Immutable\EntityWithMutableCollection\Info.cs" />
    <Compile Include="Immutable\EntityWithMutableCollection\Inverse\EntityWithInverseManyToManyTest.cs" />
    <Compile Include="Immutable\EntityWithMutableCollection\Inverse\EntityWithInverseOneToManyJoinTest.cs" />
    <Compile Include="Immutable\EntityWithMutableCollection\Inverse\EntityWithInverseOneToManyTest.cs" />
    <Compile Include="Immutable\EntityWithMutableCollection\Inverse\VersionedEntityWithInverseManyToManyTest.cs" />
    <Compile Include="Immutable\EntityWithMutableCollection\Inverse\VersionedEntityWithInverseOneToManyFailureExpectedTest.cs" />
    <Compile Include="Immutable\EntityWithMutableCollection\Inverse\VersionedEntityWithInverseOneToManyJoinFailureExpectedTest.cs" />
    <Compile Include="Immutable\EntityWithMutableCollection\Inverse\VersionedEntityWithInverseOneToManyJoinTest.cs" />
    <Compile Include="Immutable\EntityWithMutableCollection\Inverse\VersionedEntityWithInverseOneToManyTest.cs" />
    <Compile Include="Immutable\EntityWithMutableCollection\NonInverse\EntityWithNonInverseManyToManyTest.cs" />
    <Compile Include="Immutable\EntityWithMutableCollection\NonInverse\EntityWithNonInverseManyToManyUnidirTest.cs" />
    <Compile Include="Immutable\EntityWithMutableCollection\NonInverse\EntityWithNonInverseOneToManyJoinTest.cs" />
    <Compile Include="Immutable\EntityWithMutableCollection\NonInverse\EntityWithNonInverseOneToManyTest.cs" />
    <Compile Include="Immutable\EntityWithMutableCollection\NonInverse\EntityWithNonInverseOneToManyUnidirTest.cs" />
    <Compile Include="Immutable\EntityWithMutableCollection\NonInverse\VersionedEntityWithNonInverseManyToManyTest.cs" />
    <Compile Include="Immutable\EntityWithMutableCollection\NonInverse\VersionedEntityWithNonInverseOneToManyJoinTest.cs" />
    <Compile Include="Immutable\EntityWithMutableCollection\NonInverse\VersionedEntityWithNonInverseOneToManyTest.cs" />
    <Compile Include="Immutable\EntityWithMutableCollection\Owner.cs" />
    <Compile Include="Immutable\EntityWithMutableCollection\Party.cs" />
    <Compile Include="Immutable\EntityWithMutableCollection\Plan.cs" />
    <Compile Include="Immutable\ImmutableTest.cs" />
    <Compile Include="Immutable\Info.cs" />
    <Compile Include="Immutable\Party.cs" />
    <Compile Include="Immutable\Plan.cs" />
    <Compile Include="Insertordering\Group.cs" />
    <Compile Include="Insertordering\InsertOrderingFixture.cs" />
    <Compile Include="Insertordering\Membership.cs" />
    <Compile Include="Insertordering\User.cs" />
    <Compile Include="KnownBugAttribute.cs" />
    <Compile Include="Join\JoinedFilters.cs" />
    <Compile Include="Join\TennisPlayer.cs" />
    <Compile Include="LazyComponentTest\Address.cs" />
    <Compile Include="LazyComponentTest\LazyComponentTestFixture.cs" />
    <Compile Include="LazyComponentTest\Person.cs" />
    <Compile Include="LazyOneToOne\Employee.cs" />
    <Compile Include="LazyOneToOne\Employment.cs" />
    <Compile Include="LazyOneToOne\LazyOneToOneTest.cs" />
    <Compile Include="LazyOneToOne\Person.cs" />
    <Compile Include="LazyProperty\Book.cs" />
    <Compile Include="LazyProperty\LazyPropertyFixture.cs" />
    <Compile Include="Linq\AggregateTests.cs" />
    <Compile Include="Linq\ByMethod\AnyTests.cs" />
    <Compile Include="Linq\BinaryBooleanExpressionTests.cs" />
    <Compile Include="Linq\BinaryExpressionOrdererTests.cs" />
    <Compile Include="Linq\BooleanMethodExtensionExample.cs" />
    <Compile Include="Linq\ByMethod\AssertOrderedBy.cs" />
    <Compile Include="Linq\ByMethod\AverageTests.cs" />
    <Compile Include="Linq\ByMethod\CastTests.cs" />
    <Compile Include="Linq\ByMethod\GroupByHavingTests.cs" />
    <Compile Include="Linq\ByMethod\GroupByTests.cs" />
    <Compile Include="Linq\ByMethod\GetValueOrDefaultTests.cs" />
    <Compile Include="Linq\CasingTest.cs" />
    <Compile Include="Linq\CharComparisonTests.cs" />
    <Compile Include="Linq\CustomQueryModelRewriterTests.cs" />
    <Compile Include="Linq\DateTimeTests.cs" />
    <Compile Include="Linq\ExpressionSessionLeakTest.cs" />
    <Compile Include="Linq\LoggingTests.cs" />
    <Compile Include="Linq\QueryTimeoutTests.cs" />
    <Compile Include="Linq\JoinTests.cs" />
    <Compile Include="Linq\CustomExtensionsExample.cs" />
    <Compile Include="Linq\MathTests.cs" />
    <Compile Include="Linq\DynamicQueryTests.cs" />
    <Compile Include="Linq\EagerLoadTests.cs" />
    <Compile Include="Linq\EnumTests.cs" />
    <Compile Include="Linq\ExtensionMethods.cs" />
    <Compile Include="Linq\FunctionTests.cs" />
    <Compile Include="Linq\LinqQuerySamples.cs" />
    <Compile Include="Linq\LinqReadonlyTestsContext.cs" />
    <Compile Include="Linq\LinqTestCase.cs" />
    <Compile Include="Linq\LinqToHqlGeneratorsRegistryFactoryTest.cs" />
    <Compile Include="Linq\MethodCallTests.cs" />
    <Compile Include="Linq\MiscellaneousTextFixture.cs" />
    <Compile Include="Linq\NestedSelectsTests.cs" />
    <Compile Include="Linq\NorthwindDbCreator.cs" />
    <Compile Include="Linq\NullComparisonTests.cs" />
    <Compile Include="Linq\ObjectDumper.cs" />
    <Compile Include="Linq\ByMethod\OrderByTests.cs" />
    <Compile Include="Linq\OperatorTests.cs" />
    <Compile Include="Linq\PagingTests.cs" />
    <Compile Include="Linq\ParameterisedQueries.cs" />
    <Compile Include="Linq\PatientTests.cs" />
    <Compile Include="Linq\ProjectionsTests.cs" />
    <Compile Include="Linq\PropertyMethodMappingTests.cs" />
    <Compile Include="Linq\QueryCacheableTests.cs" />
    <Compile Include="Linq\QueryReuseTests.cs" />
    <Compile Include="Linq\ReadonlyTestCase.cs" />
    <Compile Include="Linq\StatelessSessionQueringTest.cs" />
    <Compile Include="Linq\ByMethod\SumTests.cs" />
    <Compile Include="Logging\Log4NetLoggerTest.cs" />
    <Compile Include="Logging\LoggerProviderTest.cs" />
    <Compile Include="MappingByCode\ConventionModelMapperTests\ComponetsAccessorTests.cs" />
    <Compile Include="MappingByCode\ConventionModelMapperTests\ComponetsParentAccessorTests.cs" />
    <Compile Include="MappingByCode\ConventionModelMapperTests\PropertyToFieldAccessorTest.cs" />
    <Compile Include="MappingByCode\ConventionModelMapperTests\SafePoidTests.cs" />
    <Compile Include="MappingByCode\ConventionModelMapperTests\VersionOnBaseClassIntegrationTest.cs" />
    <Compile Include="MappingByCode\ExplicitlyDeclaredModelTests\ComponentAsIdTest.cs" />
    <Compile Include="MappingByCode\ExplicitMappingTests\AllPropertiesRegistrationTests.cs" />
    <Compile Include="MappingByCode\ExplicitMappingTests\BagOfNestedComponentsWithParentTest.cs" />
    <Compile Include="MappingByCode\ExplicitMappingTests\ClassWithComponentsTest.cs" />
    <Compile Include="MappingByCode\ExplicitMappingTests\ComponentAsIdTests.cs" />
    <Compile Include="MappingByCode\ExplicitMappingTests\ComposedIdTests.cs" />
    <Compile Include="MappingByCode\ExplicitMappingTests\ConformistMappingRegistrationTests\ClassMappingRegistrationTest.cs" />
    <Compile Include="MappingByCode\CustomizerHolderMergeTest.cs" />
    <Compile Include="MappingByCode\ExplicitlyDeclaredModelTests\SplitPropertiesRegistrationTests.cs" />
    <Compile Include="MappingByCode\ExplicitMappingTests\BasicMappingOfSimpleClass.cs" />
    <Compile Include="MappingByCode\ExplicitMappingTests\ColumnsNamingConvetions.cs" />
    <Compile Include="MappingByCode\ExplicitlyDeclaredModelTests\ComponentMappingRegistrationTests.cs" />
    <Compile Include="MappingByCode\ExplicitlyDeclaredModelTests\JoinedSubclassMappingStrategyTests.cs" />
    <Compile Include="MappingByCode\ExplicitlyDeclaredModelTests\JoinedSubclassSequenceRegistrationTests.cs" />
    <Compile Include="MappingByCode\ExplicitlyDeclaredModelTests\RootClassMappingStrategyTests.cs" />
    <Compile Include="MappingByCode\ExplicitlyDeclaredModelTests\SubclassMappingStrategyTests.cs" />
    <Compile Include="MappingByCode\ExplicitlyDeclaredModelTests\SubclassSequenceRegistrationTests.cs" />
    <Compile Include="MappingByCode\ExplicitlyDeclaredModelTests\UnionSubclassMappingStrategyTests.cs" />
    <Compile Include="MappingByCode\ExplicitlyDeclaredModelTests\UnionSubclassSequenceRegistrationTests.cs" />
    <Compile Include="MappingByCode\ExplicitMappingTests\ConformistMappingRegistrationTests\ComponentMappingRegistrationTest.cs" />
    <Compile Include="MappingByCode\ExplicitMappingTests\ConformistMappingRegistrationTests\JoinedSubclassMappingRegistration.cs" />
    <Compile Include="MappingByCode\ExplicitMappingTests\ConformistMappingRegistrationTests\ModelMapperAddMappingByTypeTests.cs" />
    <Compile Include="MappingByCode\ExplicitMappingTests\ConformistMappingRegistrationTests\SubclassMappingRegistration.cs" />
    <Compile Include="MappingByCode\ExplicitMappingTests\ConformistMappingRegistrationTests\UnionSubclassMappingRegistrationTest.cs" />
    <Compile Include="MappingByCode\ExplicitMappingTests\DynamicComponentMappingTests.cs" />
    <Compile Include="MappingByCode\ExplicitMappingTests\IdBagMappingTest.cs" />
    <Compile Include="MappingByCode\ExplicitMappingTests\MappingOfInternalMembersOnRootEntity.cs" />
    <Compile Include="MappingByCode\ExplicitMappingTests\MappingOfPrivateMembersOnRootEntity.cs" />
    <Compile Include="MappingByCode\ExplicitMappingTests\NaturalIdTests.cs" />
    <Compile Include="MappingByCode\ExplicitMappingTests\NestedComponetsTests.cs" />
    <Compile Include="MappingByCode\ExplicitMappingTests\PoidTests.cs" />
    <Compile Include="MappingByCode\ExplicitMappingTests\RootClassPropertiesSplitsTests.cs" />
    <Compile Include="MappingByCode\ExplicitMappingTests\SubclassPropertiesSplitsTests.cs" />
    <Compile Include="MappingByCode\ExplicitMappingTests\OptimisticLockModeTests.cs" />
    <Compile Include="MappingByCode\ExplicitMappingTests\VersionTests.cs" />
    <Compile Include="MappingByCode\For.cs" />
    <Compile Include="MappingByCode\GeneratorTests.cs" />
    <Compile Include="MappingByCode\ImportTests.cs" />
    <Compile Include="MappingByCode\IntegrationTests\NH3041\Domain.cs" />
    <Compile Include="MappingByCode\IntegrationTests\NH3657\OneToOneToPropertyReferenceWithExplicitClassSet.cs" />
    <Compile Include="MappingByCode\IntegrationTests\NH3041\OneToOneToPropertyReference.cs" />
    <Compile Include="MappingByCode\IntegrationTests\NH2728\Cat.cs" />
    <Compile Include="MappingByCode\IntegrationTests\NH2728\Dog.cs" />
    <Compile Include="MappingByCode\IntegrationTests\NH2728\IAnimal.cs" />
    <Compile Include="MappingByCode\IntegrationTests\NH2728\SampleTest.cs" />
    <Compile Include="MappingByCode\IntegrationTests\NH2728\Toy.cs" />
    <Compile Include="MappingByCode\IntegrationTests\NH2738\Fixture.cs" />
    <Compile Include="MappingByCode\IntegrationTests\NH2825\Child.cs" />
    <Compile Include="MappingByCode\IntegrationTests\NH2825\Fixture.cs" />
    <Compile Include="MappingByCode\IntegrationTests\NH2825\FixtureByCode.cs" />
    <Compile Include="MappingByCode\IntegrationTests\NH2825\Parent.cs" />
    <Compile Include="MappingByCode\IntegrationTests\NH3110\Fixture.cs" />
    <Compile Include="MappingByCode\IntegrationTests\NH3135\Fixture.cs" />
    <Compile Include="MappingByCode\IntegrationTests\NH3135\Models.cs" />
    <Compile Include="MappingByCode\IntegrationTests\NH3280\Domain.cs" />
    <Compile Include="MappingByCode\IntegrationTests\NH3280\OneToOneToInheritedProperty.cs" />
    <Compile Include="MappingByCode\IntegrationTests\NH3667\MapFixture.cs" />
    <Compile Include="MappingByCode\IntegrationTests\NH3667\Model.cs" />
    <Compile Include="MappingByCode\MappersTests\AnyMapperTest.cs" />
    <Compile Include="MappingByCode\MappersTests\IdMapperTest.cs" />
    <Compile Include="MappingByCode\MappersTests\ManyToOneMapperTest.cs" />
    <Compile Include="MappingByCode\MappersTests\AbstractPropertyContainerMapperTest.cs" />
    <Compile Include="MappingByCode\MappersTests\ClassMapperTests\CheckMixingPOIDStrategiesTests.cs" />
    <Compile Include="MappingByCode\MappersTests\ClassMapperTests\ClassMapperWithJoinPropertiesTest.cs" />
    <Compile Include="MappingByCode\MappersTests\ClassMapperTests\ComponetAsIdTests.cs" />
    <Compile Include="MappingByCode\MappersTests\ClassMapperTests\ComposedIdTests.cs" />
    <Compile Include="MappingByCode\MappersTests\ClassMapperTests\SetPersisterTests.cs" />
    <Compile Include="MappingByCode\MappersTests\ClassMapperTests\TablesSincronizationTests.cs" />
    <Compile Include="MappingByCode\MappersTests\CollectionIdMapperTests.cs" />
    <Compile Include="MappingByCode\MappersTests\ComponentAsIdTests.cs" />
    <Compile Include="MappingByCode\MappersTests\ComposedIdMapperTests.cs" />
    <Compile Include="MappingByCode\MappersTests\DynamicComponentMapperTests\AnyPropertyOnDynamicCompoTests.cs" />
    <Compile Include="MappingByCode\MappersTests\DynamicComponentMapperTests\BagPropertyOnDynamicCompoTests.cs" />
    <Compile Include="MappingByCode\MappersTests\DynamicComponentMapperTests\ComponentPropertyOnDynamicCompoTests.cs" />
    <Compile Include="MappingByCode\MappersTests\DynamicComponentMapperTests\DynCompAttributesSettingTest.cs" />
    <Compile Include="MappingByCode\MappersTests\DynamicComponentMapperTests\DynComponentPropertyOnDynamicCompoTests.cs" />
    <Compile Include="MappingByCode\MappersTests\DynamicComponentMapperTests\IdBagPropertyOnDynamicCompoTests.cs" />
    <Compile Include="MappingByCode\MappersTests\DynamicComponentMapperTests\ListPropertyOnDynamicCompoTests.cs" />
    <Compile Include="MappingByCode\MappersTests\DynamicComponentMapperTests\ManyToOnePropertyOnDynamicCompoTests.cs" />
    <Compile Include="MappingByCode\MappersTests\DynamicComponentMapperTests\MapPropertyOnDynamicCompoTests.cs" />
    <Compile Include="MappingByCode\MappersTests\DynamicComponentMapperTests\OneToOnePropertyOnDynamicCompoTests.cs" />
    <Compile Include="MappingByCode\MappersTests\DynamicComponentMapperTests\SetPropertyOnDynamicCompoTests.cs" />
    <Compile Include="MappingByCode\MappersTests\DynamicComponentMapperTests\SimplePropertyOnDynamicCompoTests.cs" />
    <Compile Include="MappingByCode\MappersTests\FakeUserCollectionType.cs" />
    <Compile Include="MappingByCode\MappersTests\IdBagMapperTest.cs" />
    <Compile Include="MappingByCode\MappersTests\JoinedSubclassMapperTests\SetPersisterTests.cs" />
    <Compile Include="MappingByCode\MappersTests\JoinedSubclassMapperTests\TablesSincronizationTests.cs" />
    <Compile Include="MappingByCode\MappersTests\JoinMapperTests.cs" />
    <Compile Include="MappingByCode\MappersTests\NaturalIdMapperTest.cs" />
    <Compile Include="MappingByCode\MappersTests\OneToOneMapperTest.cs" />
    <Compile Include="MappingByCode\MappersTests\PropertyMapperTest.cs" />
    <Compile Include="MappingByCode\MappersTests\SubclassMapperTests\SetPersisterTests.cs" />
    <Compile Include="MappingByCode\MappersTests\SubclassMapperTests\TablesSincronizationTests.cs" />
    <Compile Include="MappingByCode\MappersTests\SubclassMapperWithJoinPropertiesTest.cs" />
    <Compile Include="MappingByCode\MappersTests\UnionSubclassMapperTests\SetPersisterTests.cs" />
    <Compile Include="MappingByCode\MappersTests\UnionSubclassMapperTests\TablesSincronizationTests.cs" />
    <Compile Include="MappingByCode\MixAutomapping\ArrayCollectionTests.cs" />
    <Compile Include="MappingByCode\MixAutomapping\BagCollectionTests.cs" />
    <Compile Include="MappingByCode\MixAutomapping\CallCustomConditions.cs" />
    <Compile Include="MappingByCode\MixAutomapping\ComponentsTests.cs" />
    <Compile Include="MappingByCode\MixAutomapping\DefaultClassHierarchyRepresentationTests.cs" />
    <Compile Include="MappingByCode\MixAutomapping\DictionaryCollectionTests.cs" />
    <Compile Include="MappingByCode\MixAutomapping\EntityTests.cs" />
    <Compile Include="MappingByCode\MixAutomapping\InheritedVersionTest.cs" />
    <Compile Include="MappingByCode\MixAutomapping\ManyToOneTest.cs" />
    <Compile Include="MappingByCode\MixAutomapping\OneToManyTests.cs" />
    <Compile Include="MappingByCode\MixAutomapping\PoidTests.cs" />
    <Compile Include="MappingByCode\MixAutomapping\PolymorphicPropertiesMapping.cs" />
    <Compile Include="MappingByCode\MixAutomapping\PropertiesExclusionTests.cs" />
    <Compile Include="MappingByCode\MixAutomapping\RootEntityTests.cs" />
    <Compile Include="MappingByCode\MixAutomapping\SetCollectionTests.cs" />
    <Compile Include="MappingByCode\ModelExplicitDeclarationsHolderMergeTest.cs" />
    <Compile Include="MappingByCode\NatureDemo\Naturalness\Address.cs" />
    <Compile Include="MappingByCode\NatureDemo\Naturalness\Animal.cs" />
    <Compile Include="MappingByCode\NatureDemo\Naturalness\Classification.cs" />
    <Compile Include="MappingByCode\NatureDemo\Naturalness\DomesticAnimal.cs" />
    <Compile Include="MappingByCode\NatureDemo\Naturalness\Human.cs" />
    <Compile Include="MappingByCode\NatureDemo\Naturalness\Mammal.cs" />
    <Compile Include="MappingByCode\NatureDemo\Naturalness\Name.cs" />
    <Compile Include="MappingByCode\NatureDemo\Naturalness\Reptile.cs" />
    <Compile Include="MappingByCode\NatureDemo\ShowXmlDemo.cs" />
    <Compile Include="MappingByCode\NatureDemo\Naturalness\StateProvince.cs" />
    <Compile Include="MappingByCode\NatureDemo\Naturalness\User.cs" />
    <Compile Include="MappingByCode\NatureDemo\Naturalness\Zoo.cs" />
    <Compile Include="MappingByCode\TypeExtensionsTests\CompatibilityWithCandidatePersistentMembers.cs" />
    <Compile Include="MappingByCode\TypeExtensionsTests\GetFirstImplementorConcreteClassesTest.cs" />
    <Compile Include="MappingByCode\TypeExtensionsTests\GetFirstImplementorTest.cs" />
    <Compile Include="MappingByCode\TypeExtensionsTests\GetMemberFromInterfacesTest.cs" />
    <Compile Include="MappingByCode\TypeExtensionsTests\GetMemberFromReflectedTest.cs" />
    <Compile Include="MappingByCode\TypeExtensionsTests\GetPropertyOrFieldMatchingNameTest.cs" />
    <Compile Include="MappingByCode\TypeExtensionsTests\TypeExtensionsTest.cs" />
    <Compile Include="MappingByCode\TypeNameUtilTests.cs" />
    <Compile Include="NHSpecificTest\AccessAndCorrectPropertyName\Fixture.cs" />
    <Compile Include="NHSpecificTest\AccessAndCorrectPropertyName\Model.cs" />
    <Compile Include="NHSpecificTest\BagWithLazyExtraAndFilter\Domain.cs" />
    <Compile Include="NHSpecificTest\BagWithLazyExtraAndFilter\Fixture.cs" />
    <Compile Include="Linq\ByMethod\DistinctTests.cs" />
    <Compile Include="Component\Basic\ComponentWithUniqueConstraintTests.cs" />
    <Compile Include="NHSpecificTest\NH3372\Entity.cs" />
    <Compile Include="NHSpecificTest\NH3372\Fixture.cs" />
    <Compile Include="NHSpecificTest\NH3487\Entity.cs" />
    <Compile Include="NHSpecificTest\NH3487\Fixture.cs" />
    <Compile Include="NHSpecificTest\NH3567\DomainClass.cs" />
    <Compile Include="NHSpecificTest\NH3567\NH3567Tests.cs" />
    <Compile Include="NHSpecificTest\NH3570\BiFixture.cs" />
    <Compile Include="NHSpecificTest\NH3570\Model.cs" />
    <Compile Include="NHSpecificTest\NH3570\UniFixture.cs" />
<<<<<<< HEAD
    <Compile Include="NHSpecificTest\NH3731\Entity.cs" />
    <Compile Include="NHSpecificTest\NH3731\FixtureByCode.cs" />
=======
    <Compile Include="NHSpecificTest\NH2053\Cat.cs" />
    <Compile Include="NHSpecificTest\NH2053\Dog.cs" />
    <Compile Include="NHSpecificTest\NH2053\Fixture.cs" />
    <Compile Include="NHSpecificTest\NH2053\Animal.cs" />
>>>>>>> c888f4da
    <Compile Include="NHSpecificTest\NH3620\Fixture.cs" />
    <Compile Include="NHSpecificTest\NH3620\TwoBlobs.cs" />
    <Compile Include="NHSpecificTest\NH3455\Address.cs" />
    <Compile Include="NHSpecificTest\NH3455\PersonDto.cs" />
    <Compile Include="NHSpecificTest\NH3455\Person.cs" />
    <Compile Include="NHSpecificTest\NH3455\Fixture.cs" />
    <Compile Include="NHSpecificTest\NH1082\SynchronizationThatThrowsExceptionAtBeforeTransactionCompletion.cs" />
    <Compile Include="NHSpecificTest\NH2756\Fixture.cs" />
    <Compile Include="NHSpecificTest\NH2756\Model.cs" />
    <Compile Include="NHSpecificTest\NH2779\Fixture.cs" />
    <Compile Include="NHSpecificTest\NH2779\LineItem.cs" />
    <Compile Include="NHSpecificTest\NH2779\Order.cs" />
    <Compile Include="NHSpecificTest\NH2865\Entity.cs" />
    <Compile Include="NHSpecificTest\NH2865\Fixture.cs" />
    <Compile Include="NHSpecificTest\NH3377\Entity.cs" />
    <Compile Include="NHSpecificTest\NH3377\Fixture.cs" />
    <Compile Include="NHSpecificTest\NH3392\Fixture.cs" />
    <Compile Include="NHSpecificTest\NH3392\Model.cs" />
    <Compile Include="NHSpecificTest\NH1082\Domain.cs" />
    <Compile Include="NHSpecificTest\NH1082\Fixture.cs" />
    <Compile Include="NHSpecificTest\NH1082\SessionInterceptorThatThrowsExceptionAtBeforeTransactionCompletion.cs" />
    <Compile Include="NHSpecificTest\NH3571\Fixture.cs" />
    <Compile Include="NHSpecificTest\NH3571\Product.cs" />
    <Compile Include="NHSpecificTest\NH3489\Department.cs" />
    <Compile Include="NHSpecificTest\NH3489\Order.cs" />
    <Compile Include="NHSpecificTest\NH3489\Fixture.cs" />
    <Compile Include="NHSpecificTest\NH3459\Fixture.cs" />
    <Compile Include="NHSpecificTest\NH3459\Order.cs" />
    <Compile Include="NHSpecificTest\NH2692\Fixture.cs" />
    <Compile Include="NHSpecificTest\NH2692\Model.cs" />
    <Compile Include="NHSpecificTest\NH3383\FixtureByCode.cs" />
    <Compile Include="NHSpecificTest\NH2772\Model.cs" />
    <Compile Include="NHSpecificTest\NH2772\Fixture.cs" />
    <Compile Include="NHSpecificTest\NH3058\DomainClass.cs" />
    <Compile Include="NHSpecificTest\NH3058\SampleTest.cs" />
    <Compile Include="NHSpecificTest\NH1818\DomainClass.cs" />
    <Compile Include="NHSpecificTest\NH1818\Fixture1818.cs" />
    <Compile Include="NHSpecificTest\NH3401\Entity.cs" />
    <Compile Include="NHSpecificTest\NH3401\Fixture.cs" />
    <Compile Include="NHSpecificTest\NH1863\Domain.cs" />
    <Compile Include="NHSpecificTest\NH1863\Fixture.cs" />
    <Compile Include="MappingByCode\ExpliticMappingTests\ClassWithoutNamespaceTests.cs" />
    <Compile Include="NHSpecificTest\NH1882\Author.cs" />
    <Compile Include="NHSpecificTest\NH1882\Book.cs" />
    <Compile Include="NHSpecificTest\NH1882\Publisher.cs" />
    <Compile Include="NHSpecificTest\NH1882\TestCollectionInitializingDuringFlush.cs" />
    <Compile Include="NHSpecificTest\NH2049\Model.cs" />
    <Compile Include="NHSpecificTest\NH2049\Fixture2049.cs" />
    <Compile Include="NHSpecificTest\NH3614\Entity.cs" />
    <Compile Include="NHSpecificTest\NH3614\Fixture.cs" />
    <Compile Include="NHSpecificTest\NH3505\Student.cs" />
    <Compile Include="NHSpecificTest\NH3505\Teacher.cs" />
    <Compile Include="NHSpecificTest\NH3505\Fixture.cs" />
    <Compile Include="NHSpecificTest\NH2923\Models.cs" />
    <Compile Include="NHSpecificTest\NH2923\ExtraLazyFixture.cs" />
    <Compile Include="NHSpecificTest\NH3405\Fixture.cs" />
    <Compile Include="MappingByCode\IntegrationTests\NH3140\Domain.cs" />
    <Compile Include="MappingByCode\IntegrationTests\NH3140\Fixture.cs" />
    <Compile Include="NHSpecificTest\NH3428\Entity.cs" />
    <Compile Include="NHSpecificTest\NH3428\Fixture.cs" />
    <Compile Include="NHSpecificTest\NH3316\ByCodeFixture.cs" />
    <Compile Include="NHSpecificTest\NH3316\Entity.cs" />
    <Compile Include="NHSpecificTest\NH3408\Fixture.cs" />
    <Compile Include="NHSpecificTest\NH3408\Model.cs" />
    <Compile Include="NHSpecificTest\NH2297\CustomCompositeUserType.cs" />
    <Compile Include="NHSpecificTest\NH2297\Entity.cs" />
    <Compile Include="NHSpecificTest\NH2297\Fixture.cs" />
    <Compile Include="NHSpecificTest\NH2297\InvalidCustomCompositeUserTypeBase.cs" />
    <Compile Include="NHSpecificTest\NH2408\Fixture.cs" />
    <Compile Include="NHSpecificTest\NH2408\Model.cs" />
    <Compile Include="NHSpecificTest\NH3324\ChildEntity.cs" />
    <Compile Include="NHSpecificTest\NH3324\Entity.cs" />
    <Compile Include="NHSpecificTest\NH3324\FixtureByCode.cs" />
    <Compile Include="MappingByCode\IntegrationTests\NH3269\FixtureNonPublicProperty.cs" />
    <Compile Include="MappingByCode\IntegrationTests\NH3269\Model.cs" />
    <Compile Include="MappingByCode\IntegrationTests\NH3269\FixturePublicProperty.cs" />
    <Compile Include="NHSpecificTest\NH3374\Document.cs" />
    <Compile Include="NHSpecificTest\NH3374\FixtureByCode.cs" />
    <Compile Include="NHSpecificTest\NH2042\Model.cs" />
    <Compile Include="NHSpecificTest\NH2042\Fixture.cs" />
    <Compile Include="NHSpecificTest\Dates\DateTimeOffsetQueryFixture.cs" />
    <Compile Include="NHSpecificTest\NH3050\Fixture.cs" />
    <Compile Include="NHSpecificTest\NH3050\Person.cs" />
    <Compile Include="NHSpecificTest\NH2469\Domain.cs" />
    <Compile Include="NHSpecificTest\NH2469\Fixture.cs" />
    <Compile Include="NHSpecificTest\NH2033\Customer.cs" />
    <Compile Include="NHSpecificTest\NH2033\CustomerAddress.cs" />
    <Compile Include="NHSpecificTest\NH2033\Fixture.cs" />
    <Compile Include="NHSpecificTest\NH3050\Entity.cs" />
    <Compile Include="NHSpecificTest\NH3050\FixtureByCode.cs" />
    <Compile Include="NHSpecificTest\NH3221\EqualityAndHashCodeProvider.cs" />
    <Compile Include="NHSpecificTest\NH3221\Fixture.cs" />
    <Compile Include="NHSpecificTest\NH3221\Person.cs" />
    <Compile Include="NHSpecificTest\NH3221\Stuff.cs" />
    <Compile Include="NHSpecificTest\NH3221\Todo.cs" />
    <Compile Include="NHSpecificTest\NH3093\Domain.cs" />
    <Compile Include="NHSpecificTest\NH3093\Fixture.cs" />
    <Compile Include="NHSpecificTest\NH2806\Domain.cs" />
    <Compile Include="NHSpecificTest\NH2806\Fixture.cs" />
    <Compile Include="NHSpecificTest\NH2969\Domain.cs" />
    <Compile Include="NHSpecificTest\NH2969\Fixture.cs" />
    <Compile Include="NHSpecificTest\NH3182\Domain.cs" />
    <Compile Include="NHSpecificTest\NH3182\Fixture.cs" />
    <Compile Include="NHSpecificTest\NH3187\Domain.cs">
      <SubType>Code</SubType>
    </Compile>
    <Compile Include="NHSpecificTest\NH3187\Fixture.cs">
      <SubType>Code</SubType>
    </Compile>
    <Compile Include="NHSpecificTest\NH3202\Domain.cs" />
    <Compile Include="NHSpecificTest\NH3202\Fixture.cs" />
    <Compile Include="NHSpecificTest\NH3604\Entity.cs" />
    <Compile Include="NHSpecificTest\NH3604\FixtureByCode.cs" />
    <Compile Include="NHSpecificTest\NH646\Domain.cs" />
    <Compile Include="NHSpecificTest\NH646\Fixture.cs" />
    <Compile Include="NHSpecificTest\NH3234\Fixture.cs" />
    <Compile Include="NHSpecificTest\NH3234\Domain.cs" />
    <Compile Include="NHSpecificTest\Futures\LinqToFutureValueFixture.cs" />
    <Compile Include="NHSpecificTest\NH2955\Employee.cs" />
    <Compile Include="NHSpecificTest\NH2955\Fixture.cs" />
    <Compile Include="NHSpecificTest\NH3175\Fixture.cs" />
    <Compile Include="NHSpecificTest\NH3175\Order.cs" />
    <Compile Include="NHSpecificTest\NH2379\Order.cs" />
    <Compile Include="NHSpecificTest\NH2379\Fixture.cs" />
    <Compile Include="NHSpecificTest\NH3171\Model.cs" />
    <Compile Include="NHSpecificTest\NH3171\Fixture.cs" />
    <Compile Include="NHSpecificTest\NH3070\Fixture.cs" />
    <Compile Include="NHSpecificTest\NH3332\Culture.cs" />
    <Compile Include="NHSpecificTest\NH3332\DataType.cs" />
    <Compile Include="NHSpecificTest\NH3332\DataTypeDescription.cs" />
    <Compile Include="NHSpecificTest\NH3332\MasterEntity.cs" />
    <Compile Include="NHSpecificTest\NH3332\State.cs" />
    <Compile Include="NHSpecificTest\NH3332\StateDescription.cs" />
    <Compile Include="NHSpecificTest\NH3332\TestJoinsWithSameTable.cs" />
    <Compile Include="NHSpecificTest\NH3057\Domain.cs" />
    <Compile Include="NHSpecificTest\NH3057\Fixture.cs" />
    <Compile Include="DateTimeOffsetUserType.cs" />
    <Compile Include="NHSpecificTest\NH3237\Entity.cs" />
    <Compile Include="NHSpecificTest\NH3237\ByCodeFixture.cs" />
    <Compile Include="NHSpecificTest\NH3237\EnumUserType.cs" />
    <Compile Include="NHSpecificTest\NH2651\Fixture.cs" />
    <Compile Include="NHSpecificTest\NH2651\Model.cs" />
    <Compile Include="NHSpecificTest\NH2789\Entities.cs" />
    <Compile Include="NHSpecificTest\NH2789\Fixture.cs" />
    <Compile Include="NHSpecificTest\NH3160\DialectNotSupportingUniqueKeyword.cs" />
    <Compile Include="NHSpecificTest\NH3160\Entity.cs" />
    <Compile Include="NHSpecificTest\NH3160\FixtureByCode.cs" />
    <Compile Include="NHSpecificTest\NH3037\Entity.cs" />
    <Compile Include="NHSpecificTest\NH3037\FixtureByCode.cs" />
    <Compile Include="NHSpecificTest\NH2347\Entity.cs" />
    <Compile Include="NHSpecificTest\NH2347\Fixture.cs" />
    <Compile Include="NHSpecificTest\NH2664\Product.cs" />
    <Compile Include="NHSpecificTest\NH2664\Fixture.cs" />
    <Compile Include="NHSpecificTest\NH2214\Fixture.cs" />
    <Compile Include="NHSpecificTest\NH2214\Model.cs" />
    <Compile Include="NHSpecificTest\NH2808\Fixture.cs" />
    <Compile Include="NHSpecificTest\NH2808\Model.cs" />
    <Compile Include="NHSpecificTest\NH2812\Entities.cs" />
    <Compile Include="NHSpecificTest\NH2812\Fixture.cs" />
    <Compile Include="NHSpecificTest\NH2439\NH2439Fixture.cs" />
    <Compile Include="NHSpecificTest\NH2439\Organisation.cs" />
    <Compile Include="NHSpecificTest\NH2439\OrganisationSearchResult.cs" />
    <Compile Include="NHSpecificTest\NH2439\RtoScope.cs" />
    <Compile Include="NHSpecificTest\NH2439\TrainingComponent.cs" />
    <Compile Include="NHSpecificTest\NH2880\Fixture.cs" />
    <Compile Include="NHSpecificTest\NH2880\Model.cs" />
    <Compile Include="NHSpecificTest\NH2500\Fixture.cs" />
    <Compile Include="NHSpecificTest\NH2898\BinaryFormatterCache.cs" />
    <Compile Include="NHSpecificTest\NH2898\BinaryFormatterCacheProvider.cs" />
    <Compile Include="NHSpecificTest\NH2914\Fixture.cs" />
    <Compile Include="NHSpecificTest\NH2914\Model.cs" />
    <Compile Include="NHSpecificTest\NH2976\Employee.cs" />
    <Compile Include="NHSpecificTest\NH2976\Employer.cs" />
    <Compile Include="NHSpecificTest\NH2976\Fixture.cs" />
    <Compile Include="NHSpecificTest\NH2905\Fixture.cs" />
    <Compile Include="NHSpecificTest\NH2905\Model.cs" />
    <Compile Include="NHSpecificTest\NH2951\Entities.cs" />
    <Compile Include="NHSpecificTest\NH2951\Fixture.cs" />
    <Compile Include="NHSpecificTest\NH2907\Entity.cs" />
    <Compile Include="NHSpecificTest\NH2907\Fixture.cs" />
    <Compile Include="NHSpecificTest\DataReaderWrapperTest\Fixture.cs" />
    <Compile Include="NHSpecificTest\DataReaderWrapperTest\Model.cs" />
    <Compile Include="NHSpecificTest\DataReaderWrapperTest\TheUserType.cs" />
    <Compile Include="NHSpecificTest\EntityNameAndCompositeId\Fixture.cs" />
    <Compile Include="NHSpecificTest\EntityNameAndInheritance\Fixture.cs" />
    <Compile Include="NHSpecificTest\EntityNameWithFullName\Fixture.cs" />
    <Compile Include="NHSpecificTest\Futures\LinqFutureFixture.cs" />
    <Compile Include="NHSpecificTest\NH0000\Entity.cs" />
    <Compile Include="NHSpecificTest\NH0000\Fixture.cs" />
    <Compile Include="NHSpecificTest\NH0000\FixtureByCode.cs" />
    <Compile Include="NHSpecificTest\NH2856\Entities.cs" />
    <Compile Include="NHSpecificTest\NH2856\Fixture.cs" />
    <Compile Include="NHSpecificTest\NH2858\Fixture.cs" />
    <Compile Include="NHSpecificTest\NH2846\Entities.cs" />
    <Compile Include="NHSpecificTest\NH2846\Fixture.cs" />
    <Compile Include="NHSpecificTest\NH2875\Fixture.cs" />
    <Compile Include="NHSpecificTest\NH1007\Employer.cs" />
    <Compile Include="NHSpecificTest\NH1007\Fixture.cs" />
    <Compile Include="NHSpecificTest\NH1136\Address.cs" />
    <Compile Include="NHSpecificTest\NH1136\FeeMatrixType.cs" />
    <Compile Include="NHSpecificTest\NH1136\Fixture.cs" />
    <Compile Include="NHSpecificTest\NH1136\IMilestoneCollection.cs" />
    <Compile Include="NHSpecificTest\NH1136\MilestoneCollection.cs" />
    <Compile Include="NHSpecificTest\NH1136\MilestoneCollectionType.cs" />
    <Compile Include="NHSpecificTest\NH1136\PersistentMilestoneCollection.cs" />
    <Compile Include="NHSpecificTest\NH1136\Person.cs" />
    <Compile Include="NHSpecificTest\NH1136\ReverseSortComparer.cs" />
    <Compile Include="NHSpecificTest\NH1136\TemporalAddressType.cs" />
    <Compile Include="NHSpecificTest\NH1270\Domain.cs" />
    <Compile Include="NHSpecificTest\NH1270\Fixture.cs" />
    <Compile Include="NHSpecificTest\NH1323\CheckViability.cs" />
    <Compile Include="NHSpecificTest\NH1323\Domain.cs" />
    <Compile Include="NHSpecificTest\NH1421\AnEntity.cs" />
    <Compile Include="NHSpecificTest\NH1421\Fixture.cs" />
    <Compile Include="NHSpecificTest\NH1642\AbstractRule.cs" />
    <Compile Include="NHSpecificTest\NH1642\TrafficRule.cs" />
    <Compile Include="NHSpecificTest\NH1642\TrafficRuleSet.cs" />
    <Compile Include="NHSpecificTest\NH1642\TrafficRuleSetDAOTest.cs" />
    <Compile Include="NHSpecificTest\NH1836\Entity.cs" />
    <Compile Include="NHSpecificTest\NH1836\EntityDTO.cs" />
    <Compile Include="NHSpecificTest\NH1836\Fixture.cs" />
    <Compile Include="NHSpecificTest\NH1845\Category.cs" />
    <Compile Include="NHSpecificTest\NH1845\Fixture.cs" />
    <Compile Include="NHSpecificTest\NH1869\Entities.cs" />
    <Compile Include="NHSpecificTest\NH1869\Fixture.cs" />
    <Compile Include="NHSpecificTest\NH1925\Fixture.cs" />
    <Compile Include="NHSpecificTest\NH1925\Model.cs" />
    <Compile Include="NHSpecificTest\NH1965\ReattachWithCollectionTest.cs" />
    <Compile Include="NHSpecificTest\NH2037\Domain.cs" />
    <Compile Include="NHSpecificTest\NH2037\Fixture.cs" />
    <Compile Include="NHSpecificTest\NH2043\Domain.cs" />
    <Compile Include="NHSpecificTest\NH2043\Fixture.cs" />
    <Compile Include="NHSpecificTest\NH2056\Fixture.cs" />
    <Compile Include="NHSpecificTest\NH2100\Domain.cs" />
    <Compile Include="NHSpecificTest\NH2100\Fixture.cs" />
    <Compile Include="NHSpecificTest\NH2111\A.cs" />
    <Compile Include="NHSpecificTest\NH2111\Fixture.cs" />
    <Compile Include="NHSpecificTest\NH2112\Fixture.cs" />
    <Compile Include="NHSpecificTest\NH2112\Model.cs" />
    <Compile Include="NHSpecificTest\NH2118\Fixture.cs" />
    <Compile Include="NHSpecificTest\NH2138\Fixture.cs" />
    <Compile Include="NHSpecificTest\NH2147\DefaultBatchSize.cs" />
    <Compile Include="NHSpecificTest\NH2148\BugFixture.cs" />
    <Compile Include="NHSpecificTest\NH2148\Domain.cs" />
    <Compile Include="NHSpecificTest\NH2188\AppDomainWithMultipleSearchPath.cs" />
    <Compile Include="NHSpecificTest\NH2202\Fixture.cs" />
    <Compile Include="NHSpecificTest\NH2202\Model.cs" />
    <Compile Include="NHSpecificTest\NH2203\Domain.cs" />
    <Compile Include="NHSpecificTest\NH2203\Fixture.cs" />
    <Compile Include="NHSpecificTest\NH2224\Domain.cs" />
    <Compile Include="NHSpecificTest\NH2224\Fixture.cs" />
    <Compile Include="NHSpecificTest\NH2228\Domain.cs" />
    <Compile Include="NHSpecificTest\NH2228\Fixture.cs" />
    <Compile Include="NHSpecificTest\NH2244\A.cs" />
    <Compile Include="NHSpecificTest\NH2244\Fixture.cs" />
    <Compile Include="NHSpecificTest\NH2244\PhoneNumber.cs" />
    <Compile Include="NHSpecificTest\NH2245\Fixture.cs" />
    <Compile Include="NHSpecificTest\NH2245\Model.cs" />
    <Compile Include="NHSpecificTest\NH2266\Domain.cs" />
    <Compile Include="NHSpecificTest\NH2266\Fixture.cs" />
    <Compile Include="NHSpecificTest\NH2278\CustomA.cs" />
    <Compile Include="NHSpecificTest\NH2278\CustomIdentifierBagType.cs" />
    <Compile Include="NHSpecificTest\NH2278\CustomList.cs" />
    <Compile Include="NHSpecificTest\NH2278\CustomPersistentIdentifierBag.cs" />
    <Compile Include="NHSpecificTest\NH2278\Fixture.cs" />
    <Compile Include="NHSpecificTest\NH2278\ICustomList.cs" />
    <Compile Include="NHSpecificTest\NH2279\A.cs" />
    <Compile Include="NHSpecificTest\NH2279\B.cs" />
    <Compile Include="NHSpecificTest\NH2279\C.cs" />
    <Compile Include="NHSpecificTest\NH2279\Fixture.cs" />
    <Compile Include="NHSpecificTest\NH2280\InvalidSqlTest.cs" />
    <Compile Include="NHSpecificTest\NH2280\Organisation.cs" />
    <Compile Include="NHSpecificTest\NH2280\OrganisationCode.cs" />
    <Compile Include="NHSpecificTest\NH2287\Domain.cs" />
    <Compile Include="NHSpecificTest\NH2287\Fixture.cs" />
    <Compile Include="NHSpecificTest\NH2288\Fixture.cs" />
    <Compile Include="NHSpecificTest\NH2293\Fixture.cs" />
    <Compile Include="NHSpecificTest\NH2294\Fixture.cs" />
    <Compile Include="NHSpecificTest\NH2296\Fixture.cs" />
    <Compile Include="NHSpecificTest\NH2296\Model.cs" />
    <Compile Include="NHSpecificTest\NH2302\Fixture.cs" />
    <Compile Include="NHSpecificTest\NH2302\StringLengthEntity.cs" />
    <Compile Include="NHSpecificTest\NH2303\Fixture.cs" />
    <Compile Include="NHSpecificTest\NH2303\Model.cs" />
    <Compile Include="NHSpecificTest\NH2313\Domain.cs" />
    <Compile Include="NHSpecificTest\NH2313\Fixture.cs" />
    <Compile Include="NHSpecificTest\NH2317\Domain.cs" />
    <Compile Include="NHSpecificTest\NH2317\Fixture.cs" />
    <Compile Include="NHSpecificTest\NH2318\A.cs" />
    <Compile Include="NHSpecificTest\NH2318\Fixture.cs" />
    <Compile Include="NHSpecificTest\NH2318\LinqMapping.cs" />
    <Compile Include="NHSpecificTest\NH2322\Fixture.cs" />
    <Compile Include="NHSpecificTest\NH2322\Model.cs" />
    <Compile Include="NHSpecificTest\NH2322\PostUpdateEventListener.cs" />
    <Compile Include="NHSpecificTest\NH2324\CompositeData.cs" />
    <Compile Include="NHSpecificTest\NH2324\CompositeUserType.cs" />
    <Compile Include="NHSpecificTest\NH2324\Entity.cs" />
    <Compile Include="NHSpecificTest\NH2324\BulkUpdateWithCustomCompositeType.cs" />
    <Compile Include="NHSpecificTest\NH2328\Fixture.cs" />
    <Compile Include="NHSpecificTest\NH2328\Model.cs" />
    <Compile Include="NHSpecificTest\NH2331\Forum.cs" />
    <Compile Include="NHSpecificTest\NH2331\MemberGroup.cs" />
    <Compile Include="NHSpecificTest\NH2331\Nh2331Test.cs" />
    <Compile Include="NHSpecificTest\NH2331\Person.cs" />
    <Compile Include="NHSpecificTest\NH2341\Domain.cs" />
    <Compile Include="NHSpecificTest\NH2341\Fixture.cs" />
    <Compile Include="NHSpecificTest\NH2344\Fixture.cs" />
    <Compile Include="NHSpecificTest\NH2344\Model.cs" />
    <Compile Include="NHSpecificTest\NH2361\Fixture.cs" />
    <Compile Include="NHSpecificTest\NH2362\Category.cs" />
    <Compile Include="NHSpecificTest\NH2362\Fixture.cs" />
    <Compile Include="NHSpecificTest\NH2362\Product.cs" />
    <Compile Include="NHSpecificTest\NH2362\Supplier.cs" />
    <Compile Include="NHSpecificTest\NH2366\Fixture.cs" />
    <Compile Include="NHSpecificTest\NH2366\Model.cs" />
    <Compile Include="NHSpecificTest\NH2374\NH2374Fixture.cs" />
    <Compile Include="NHSpecificTest\NH2378\Fixture.cs" />
    <Compile Include="NHSpecificTest\NH2378\TestEntity.cs" />
    <Compile Include="NHSpecificTest\NH2378\TestEntityDto.cs" />
    <Compile Include="NHSpecificTest\NH2386\Organisation.cs" />
    <Compile Include="NHSpecificTest\NH2386\ResponsibleLegalPerson.cs" />
    <Compile Include="NHSpecificTest\NH2386\Test.cs" />
    <Compile Include="NHSpecificTest\NH2386\TradingName.cs" />
    <Compile Include="NHSpecificTest\NH2390\Domain.cs" />
    <Compile Include="NHSpecificTest\NH2390\Fixture.cs" />
    <Compile Include="NHSpecificTest\NH2392\A.cs" />
    <Compile Include="NHSpecificTest\NH2392\Fixture.cs" />
    <Compile Include="NHSpecificTest\NH2392\PhoneNumber.cs" />
    <Compile Include="NHSpecificTest\NH2392\PhoneNumberUserType.cs" />
    <Compile Include="NHSpecificTest\NH2394\A.cs" />
    <Compile Include="NHSpecificTest\NH2394\EnumStringUserType.cs" />
    <Compile Include="NHSpecificTest\NH2394\Fixture.cs" />
    <Compile Include="NHSpecificTest\NH2394\PhoneNumber.cs" />
    <Compile Include="NHSpecificTest\NH2394\PhoneNumberUserType.cs" />
    <Compile Include="NHSpecificTest\NH2404\Fixture.cs" />
    <Compile Include="NHSpecificTest\NH2404\TestEntity.cs" />
    <Compile Include="NHSpecificTest\NH2404\TestEntityDto.cs" />
    <Compile Include="NHSpecificTest\NH2409\Contest.cs" />
    <Compile Include="NHSpecificTest\NH2409\Fixture.cs" />
    <Compile Include="NHSpecificTest\NH2409\Message.cs" />
    <Compile Include="NHSpecificTest\NH2409\MessageReading.cs" />
    <Compile Include="NHSpecificTest\NH2409\User.cs" />
    <Compile Include="NHSpecificTest\NH2412\Order.cs" />
    <Compile Include="NHSpecificTest\NH2412\Customer.cs" />
    <Compile Include="NHSpecificTest\NH2412\Fixture.cs" />
    <Compile Include="NHSpecificTest\NH2420\DummyEnlistment.cs" />
    <Compile Include="NHSpecificTest\NH2420\Fixture.cs" />
    <Compile Include="NHSpecificTest\NH2420\MyTable.cs" />
    <Compile Include="NHSpecificTest\NH2441\Fixture.cs" />
    <Compile Include="NHSpecificTest\NH2441\Model.cs" />
    <Compile Include="NHSpecificTest\NH2467\DomainClass.cs" />
    <Compile Include="NHSpecificTest\NH2467\NH2467Test.cs" />
    <Compile Include="NHSpecificTest\NH2459\Test.cs" />
    <Compile Include="NHSpecificTest\NH2459\TrainingComponent.cs" />
    <Compile Include="NHSpecificTest\NH2470\Class1Class2Classes.cs" />
    <Compile Include="NHSpecificTest\NH2470\Class1Class2DTOs.cs" />
    <Compile Include="NHSpecificTest\NH2470\Class1Class2Tests.cs" />
    <Compile Include="NHSpecificTest\NH2470\DomainObject.cs" />
    <Compile Include="NHSpecificTest\NH2470\DTO.cs" />
    <Compile Include="NHSpecificTest\NH2477\Fixture.cs" />
    <Compile Include="NHSpecificTest\NH2484\Fixture.cs" />
    <Compile Include="NHSpecificTest\NH2484\Model.cs" />
    <Compile Include="NHSpecificTest\NH2488\Fixture.cs" />
    <Compile Include="NHSpecificTest\NH2488\Model.cs" />
    <Compile Include="NHSpecificTest\NH2489\Fixture.cs" />
    <Compile Include="NHSpecificTest\NH2489\Model.cs" />
    <Compile Include="NHSpecificTest\NH2490\Fixture.cs" />
    <Compile Include="NHSpecificTest\NH2490\Model.cs" />
    <Compile Include="NHSpecificTest\NH2491\Fixture.cs" />
    <Compile Include="NHSpecificTest\NH2505\Fixture.cs" />
    <Compile Include="NHSpecificTest\NH2507\Animal.cs" />
    <Compile Include="NHSpecificTest\NH2507\Fixture.cs" />
    <Compile Include="NHSpecificTest\NH2510\Fixture.cs" />
    <Compile Include="NHSpecificTest\NH2530\Domain.cs" />
    <Compile Include="NHSpecificTest\NH2530\Fixture.cs" />
    <Compile Include="NHSpecificTest\NH2546\Model.cs" />
    <Compile Include="NHSpecificTest\NH2546\SetCommandParameterSizesFalseFixture.cs" />
    <Compile Include="NHSpecificTest\NH2554\Fixture.cs" />
    <Compile Include="NHSpecificTest\NH2554\Model.cs" />
    <Compile Include="NHSpecificTest\NH2565\Domain.cs" />
    <Compile Include="NHSpecificTest\NH2565\Fixture.cs" />
    <Compile Include="NHSpecificTest\NH2568\UsageOfCustomCollectionPersisterTests.cs" />
    <Compile Include="NHSpecificTest\NH2569\Fixture.cs" />
    <Compile Include="NHSpecificTest\NH2580\Fixture.cs" />
    <Compile Include="NHSpecificTest\NH2583\AbstractMassTestingFixture.cs" />
    <Compile Include="NHSpecificTest\NH2583\Domain.cs" />
    <Compile Include="NHSpecificTest\NH2583\InnerJoinFixture.cs" />
    <Compile Include="NHSpecificTest\NH2583\ManualTestFixture.cs" />
    <Compile Include="NHSpecificTest\NH2583\MassTestingMoreOperatorsFixture.cs" />
    <Compile Include="NHSpecificTest\NH2583\MassTestingNotAndDeMorganFixture.cs" />
    <Compile Include="NHSpecificTest\NH2583\MassTestingOneOrTreeFixture.cs" />
    <Compile Include="NHSpecificTest\NH2583\MassTestingOrderByFixture.cs" />
    <Compile Include="NHSpecificTest\NH2583\MassTestingSelectFixture.cs" />
    <Compile Include="NHSpecificTest\NH2583\MassTestingThreeOrTreesSideBySideFixture.cs" />
    <Compile Include="NHSpecificTest\NH2583\MassTestingTwoOrTreesSideBySideFixture.cs" />
    <Compile Include="NHSpecificTest\NH2583\SelfJoinTestFixture.cs" />
    <Compile Include="NHSpecificTest\NH2587\CachingWithLinq.cs" />
    <Compile Include="NHSpecificTest\NH2603\Fixture.cs" />
    <Compile Include="NHSpecificTest\NH2603\Model.cs" />
    <Compile Include="NHSpecificTest\NH2632\Domain.cs" />
    <Compile Include="NHSpecificTest\NH2632\Fixture.cs" />
    <Compile Include="NHSpecificTest\NH2660And2661\DomainClass.cs" />
    <Compile Include="NHSpecificTest\NH2660And2661\Test.cs" />
    <Compile Include="NHSpecificTest\NH2662\Domain.cs" />
    <Compile Include="NHSpecificTest\NH2662\Fixture.cs" />
    <Compile Include="NHSpecificTest\NH2673\Blog.cs" />
    <Compile Include="NHSpecificTest\NH2673\CachingWithTransformerTests.cs" />
    <Compile Include="NHSpecificTest\NH2691\Domain.cs" />
    <Compile Include="NHSpecificTest\NH2691\Fixture.cs" />
    <Compile Include="NHSpecificTest\NH2693\Fixture.cs" />
    <Compile Include="NHSpecificTest\NH2693\Model.cs" />
    <Compile Include="NHSpecificTest\NH2697\ArticleGroupItem.cs" />
    <Compile Include="NHSpecificTest\NH2697\ArticleItem.cs" />
    <Compile Include="NHSpecificTest\NH2697\SampleTest.cs" />
    <Compile Include="NHSpecificTest\NH2700\CustomDialect.cs" />
    <Compile Include="NHSpecificTest\NH2700\Fixture.cs" />
    <Compile Include="NHSpecificTest\NH2700\ModelClass.cs" />
    <Compile Include="NHSpecificTest\NH2703\Fixture.cs" />
    <Compile Include="NHSpecificTest\NH2703\Model.cs" />
    <Compile Include="NHSpecificTest\NH2705\ItemBase.cs" />
    <Compile Include="NHSpecificTest\NH2705\SubItemBase.cs" />
    <Compile Include="NHSpecificTest\NH2705\SubItemDetails.cs" />
    <Compile Include="NHSpecificTest\NH2705\Test.cs" />
    <Compile Include="Linq\ByMethod\CountTests.cs" />
    <Compile Include="NHSpecificTest\NH2721\A.cs" />
    <Compile Include="NHSpecificTest\NH2721\B.cs" />
    <Compile Include="NHSpecificTest\NH2721\Fixture.cs" />
    <Compile Include="NHSpecificTest\NH2733\Fixture.cs" />
    <Compile Include="NHSpecificTest\NH2733\Model.cs" />
    <Compile Include="NHSpecificTest\NH2736\Domain.cs" />
    <Compile Include="NHSpecificTest\NH2736\Fixture.cs" />
    <Compile Include="NHSpecificTest\NH2746\DomainClasses.cs" />
    <Compile Include="NHSpecificTest\NH2746\Fixture.cs" />
    <Compile Include="NHSpecificTest\NH2760\Fixture.cs" />
    <Compile Include="NHSpecificTest\NH2760\Model.cs" />
    <Compile Include="NHSpecificTest\NH2761\A.cs" />
    <Compile Include="NHSpecificTest\NH2761\B.cs" />
    <Compile Include="NHSpecificTest\NH2761\C.cs" />
    <Compile Include="NHSpecificTest\NH2761\Fixture.cs" />
    <Compile Include="NHSpecificTest\NH2773\Fixture.cs" />
    <Compile Include="NHSpecificTest\NH2773\Model.cs" />
    <Compile Include="NHSpecificTest\NH2869\DomainClass.cs" />
    <Compile Include="NHSpecificTest\NH2869\Fixture.cs" />
    <Compile Include="NHSpecificTest\NH2869\IsTrueInDbFalseInLocalGenerator.cs" />
    <Compile Include="NHSpecificTest\NH2869\MyLinqExtensions.cs" />
    <Compile Include="NHSpecificTest\NH2869\MyLinqToHqlGeneratorsRegistry.cs" />
    <Compile Include="NHSpecificTest\NH2893\Fixture.cs" />
    <Compile Include="NHSpecificTest\NH2913\CostItem.cs" />
    <Compile Include="NHSpecificTest\NH2913\Fixture.cs" />
    <Compile Include="NHSpecificTest\NH2960\Entity.cs" />
    <Compile Include="NHSpecificTest\NH2960\Fixture.cs" />
    <Compile Include="NHSpecificTest\NH2959\Entity.cs" />
    <Compile Include="NHSpecificTest\NH2959\Fixture.cs" />
    <Compile Include="NHSpecificTest\NH2977\FixtureByCode.cs" />
    <Compile Include="NHSpecificTest\NH3010\FixtureWithBatcher.cs" />
    <Compile Include="NHSpecificTest\NH3010\FixtureWithNoBatcher.cs" />
    <Compile Include="NHSpecificTest\NH3010\Model.cs" />
    <Compile Include="NHSpecificTest\NH2982\Fixture.cs" />
    <Compile Include="NHSpecificTest\NH2982\Model.cs" />
    <Compile Include="NHSpecificTest\NH3004\Fixture.cs" />
    <Compile Include="NHSpecificTest\NH3004\TestSqlClientDriver.cs" />
    <Compile Include="NHSpecificTest\NH3074\Fixture.cs" />
    <Compile Include="NHSpecificTest\NH3074\Model.cs" />
    <Compile Include="NHSpecificTest\NH3121\Fixture.cs" />
    <Compile Include="NHSpecificTest\NH3121\Report.cs" />
    <Compile Include="NHSpecificTest\NH3126\InvalidCastTestCase.cs" />
    <Compile Include="NHSpecificTest\NH3126\Item.cs" />
    <Compile Include="NHSpecificTest\NH3126\Property.cs" />
    <Compile Include="NHSpecificTest\NH3126\PropertyValue.cs" />
    <Compile Include="NHSpecificTest\NH3119\Entity.cs" />
    <Compile Include="NHSpecificTest\NH3119\FixtureByCode.cs" />
    <Compile Include="NHSpecificTest\NH3124\FixtureByCode.cs" />
    <Compile Include="NHSpecificTest\NH3142\ChildrenTest.cs" />
    <Compile Include="NHSpecificTest\NH3142\DomainClass.cs" />
    <Compile Include="NHSpecificTest\NH3149\Fixture.cs" />
    <Compile Include="NHSpecificTest\NH3149\Model.cs" />
    <Compile Include="NHSpecificTest\NH3138\FixtureByCode.cs" />
    <Compile Include="NHSpecificTest\NH3153\Model.cs" />
    <Compile Include="NHSpecificTest\NH3153\Fixture.cs" />
    <Compile Include="MappingByCode\IntegrationTests\NH3105\Model.cs" />
    <Compile Include="MappingByCode\IntegrationTests\NH3105\Fixture.cs" />
    <Compile Include="NHSpecificTest\NH3436\Fixture.cs" />
    <Compile Include="NHSpecificTest\NH3141\Entity.cs" />
    <Compile Include="NHSpecificTest\NH3141\ProxyIdFixture.cs" />
    <Compile Include="NHSpecificTest\NH941\Domain.cs" />
    <Compile Include="NHSpecificTest\NH941\Fixture.cs" />
    <Compile Include="NHSpecificTest\NH941\FixtureUsingList.cs" />
    <Compile Include="NHSpecificTest\NH3016\Entity.cs" />
    <Compile Include="NHSpecificTest\NH3016\Fixture.cs" />
    <Compile Include="NHSpecificTest\NH3145\Fixture.cs" />
    <Compile Include="NHSpecificTest\NH3145\Model.cs" />
    <Compile Include="NHSpecificTest\NH3132\Fixture.cs" />
    <Compile Include="NHSpecificTest\NH3132\Product.cs" />
    <Compile Include="NHSpecificTest\NH3139\Fixture.cs" />
    <Compile Include="NHSpecificTest\NH3139\Product.cs" />
    <Compile Include="NHSpecificTest\NH2852\Fixture.cs" />
    <Compile Include="NHSpecificTest\NH2852\Person.cs" />
    <Compile Include="NHSpecificTest\NH2985\Fixture.cs" />
    <Compile Include="NHSpecificTest\NH2985\Model.cs" />
    <Compile Include="NHSpecificTest\NH2860\ClassA.cs" />
    <Compile Include="NHSpecificTest\NH2860\SampleTest.cs" />
    <Compile Include="NHSpecificTest\NH3641\Domain.cs" />
    <Compile Include="NHSpecificTest\NH3641\TestFixture.cs" />
    <Compile Include="NHSpecificTest\Properties\CompositePropertyRefTest.cs" />
    <Compile Include="NHSpecificTest\Properties\DynamicEntityTest.cs" />
    <Compile Include="NHSpecificTest\Properties\Model.cs" />
    <Compile Include="NHSpecificTest\ProxyValidator\ShouldBeProxiableTests.cs" />
    <Compile Include="NHSpecificTest\NH2898\ItemWithLazyProperty.cs" />
    <Compile Include="NHSpecificTest\NH2898\Fixture.cs" />
    <Compile Include="NHSpecificTest\NH3590\Entity.cs" />
    <Compile Include="NHSpecificTest\NH3590\Fixture.cs" />
    <Compile Include="NHSpecificTest\SqlConverterAndMultiQuery\Fixture.cs" />
    <Compile Include="NHSpecificTest\SqlConverterAndMultiQuery\Model.cs" />
    <Compile Include="NHSpecificTest\SqlConverterAndMultiQuery\SqlConverter.cs" />
    <Compile Include="NHSpecificTest\NH2828\Entities.cs" />
    <Compile Include="NHSpecificTest\NH2828\Fixture.cs" />
    <Compile Include="Parameters\NamedParameterSpecificationTest.cs" />
    <Compile Include="PolymorphicGetAndLoad\Domain.cs" />
    <Compile Include="PolymorphicGetAndLoad\PolymorphicGetAndLoadTest.cs" />
    <Compile Include="PropertyTest\FieldCamelCaseMUnderscoreFixture.cs" />
    <Compile Include="PropertyTest\NoSetterCamelCaseMUnderscoreFixture.cs" />
    <Compile Include="QueryTest\MultipleMixedQueriesFixture.cs" />
    <Compile Include="QueryTest\ResultTransformerStub.cs" />
    <Compile Include="ReadOnly\AbstractReadOnlyTest.cs" />
    <Compile Include="ReadOnly\Container.cs" />
    <Compile Include="ReadOnly\Course.cs" />
    <Compile Include="ReadOnly\DataPoint.cs" />
    <Compile Include="ReadOnly\Enrolment.cs" />
    <Compile Include="ReadOnly\Info.cs" />
    <Compile Include="ReadOnly\Owner.cs" />
    <Compile Include="ReadOnly\ReadOnlyCriteriaQueryTest.cs" />
    <Compile Include="ReadOnly\ReadOnlyProxyTest.cs" />
    <Compile Include="ReadOnly\ReadOnlySessionLazyNonLazyTest.cs" />
    <Compile Include="ReadOnly\ReadOnlySessionTest.cs" />
    <Compile Include="ReadOnly\ReadOnlyTest.cs" />
    <Compile Include="ReadOnly\ReadOnlyVersionedNodes.cs" />
    <Compile Include="ReadOnly\Student.cs" />
    <Compile Include="ReadOnly\StudentDto.cs" />
    <Compile Include="ReadOnly\TextHolder.cs" />
    <Compile Include="ReadOnly\VersionedNode.cs" />
    <Compile Include="SqlCommandTest\SqlTokenizerFixture.cs" />
    <Compile Include="RecordingInterceptor.cs" />
    <Compile Include="Stateless\Contact.cs" />
    <Compile Include="Stateless\Country.cs" />
    <Compile Include="Stateless\FetchingLazyCollections\TreeFetchTests.cs" />
    <Compile Include="Stateless\FetchingLazyCollections\LazyCollectionFetchTests.cs" />
    <Compile Include="Stateless\Fetching\Resource.cs" />
    <Compile Include="Stateless\Fetching\StatelessSessionFetchingTest.cs" />
    <Compile Include="Stateless\Fetching\Task.cs" />
    <Compile Include="Stateless\Fetching\User.cs" />
    <Compile Include="Stateless\Org.cs" />
    <Compile Include="Stateless\StatelessSessionQueryFixture.cs" />
    <Compile Include="Stateless\TreeNode.cs" />
    <Compile Include="Subselect\ClassSubselectFixture.cs" />
    <Compile Include="Subselect\Domain.cs" />
    <Compile Include="TestCaseMappingByCode.cs" />
    <Compile Include="TestDialect.cs" />
    <Compile Include="TestDialects\MsSql2008TestDialect.cs" />
    <Compile Include="TestDialects\PostgreSQL82TestDialect.cs" />
    <Compile Include="TestDialects\SQLiteTestDialect.cs" />
    <Compile Include="Tools\hbm2ddl\SchemaExportTests\ExportToFileFixture.cs" />
    <Compile Include="TransformTests\ImplementationOfEqualityTests.cs" />
    <Compile Include="TypesTest\CharClass.cs" />
    <Compile Include="TypesTest\CharClassFixture.cs" />
    <Compile Include="TypesTest\StringTypeWithLengthFixture.cs" />
    <Compile Include="TypesTest\DateTimeClass.cs" />
    <Compile Include="TypesTest\LocalDateTimeTypeFixture.cs" />
    <Compile Include="TypesTest\UriClass.cs" />
    <Compile Include="TypesTest\UriTypeFixture.cs" />
    <Compile Include="TypesTest\UtcDateTimeTypeFixture.cs" />
    <Compile Include="TypesTest\XDocClass.cs" />
    <Compile Include="TypesTest\XDocTypeFixture.cs" />
    <Compile Include="TypesTest\XmlDocClass.cs" />
    <Compile Include="TypesTest\XmlDocTypeFixture.cs" />
    <Compile Include="Unionsubclass\DatabaseKeyword.cs" />
    <Compile Include="Unionsubclass\DatabaseKeywordBase.cs" />
    <Compile Include="Unionsubclass\DatabaseKeywordsFixture.cs" />
    <Compile Include="UtilityTest\ArrayHelperTests.cs" />
    <Compile Include="UnionsubclassPolymorphicFormula\Company.cs" />
    <Compile Include="UnionsubclassPolymorphicFormula\Party.cs" />
    <Compile Include="UnionsubclassPolymorphicFormula\Person.cs" />
    <Compile Include="UnionsubclassPolymorphicFormula\UnionSubclassFixture.cs" />
    <Compile Include="UtilityTest\IdentitySetFixture.cs" />
    <Compile Include="UtilityTest\EnumerableExtensionsTests\AnyExtensionTests.cs" />
    <Compile Include="UtilityTest\EnumerableExtensionsTests\FirstExtensionTests.cs" />
    <Compile Include="UtilityTest\EnumerableExtensionsTests\FirstOrNullExtensionTests.cs" />
    <Compile Include="UtilityTest\MutableHashCode.cs" />
    <Compile Include="UtilityTest\NoHashCode.cs" />
    <Compile Include="UtilityTest\ReflectHelperGetProperty.cs" />
    <Compile Include="UtilityTest\ReflectionHelperIsMethodOfTests.cs" />
    <Compile Include="UtilityTest\ReflectionHelperTest.cs" />
    <Compile Include="Linq\RegresstionTests.cs" />
    <Compile Include="Linq\SelectionTests.cs" />
    <Compile Include="Linq\WhereSubqueryTests.cs" />
    <Compile Include="Linq\WhereTests.cs" />
    <Compile Include="ListIndex\SimpleOneToMany.cs" />
    <Compile Include="ListIndex\SimpleOneToManyTest.cs" />
    <Compile Include="MappingTest\NonReflectiveBinderFixture.cs" />
    <Compile Include="MappingTest\Wicked.cs" />
    <Compile Include="NHSpecificTest\CriteriaQueryOnComponentCollection\Employee.cs" />
    <Compile Include="NHSpecificTest\CriteriaQueryOnComponentCollection\Fixture.cs" />
    <Compile Include="NHSpecificTest\CriteriaQueryOnComponentCollection\Money.cs" />
    <Compile Include="NHSpecificTest\NH1891\A.cs" />
    <Compile Include="NHSpecificTest\NH1891\B.cs" />
    <Compile Include="NHSpecificTest\NH1891\Fixture.cs" />
    <Compile Include="NHSpecificTest\NH2031\HqlModFuctionForMsSqlTest.cs" />
    <Compile Include="NHSpecificTest\NH2041\Domain.cs" />
    <Compile Include="NHSpecificTest\NH2041\Fixture.cs" />
    <Compile Include="NHSpecificTest\NH2061\Fixture.cs" />
    <Compile Include="NHSpecificTest\NH2061\Model.cs" />
    <Compile Include="NHSpecificTest\NH2069\Fixture.cs" />
    <Compile Include="NHSpecificTest\NH2069\ITest.cs" />
    <Compile Include="NHSpecificTest\NH2069\ITest2.cs" />
    <Compile Include="NHSpecificTest\NH2069\ITestBase.cs" />
    <Compile Include="NHSpecificTest\NH2069\Test.cs" />
    <Compile Include="NHSpecificTest\NH2069\Test2.cs" />
    <Compile Include="NHSpecificTest\NH2069\TestBase.cs" />
    <Compile Include="NHSpecificTest\NH2092\Fixture.cs" />
    <Compile Include="NHSpecificTest\NH2092\Model.cs" />
    <Compile Include="NHSpecificTest\NH2093\Fixture.cs" />
    <Compile Include="NHSpecificTest\NH2093\Model.cs" />
    <Compile Include="NHSpecificTest\NH2094\Fixture.cs" />
    <Compile Include="NHSpecificTest\NH2094\Model.cs" />
    <Compile Include="NHSpecificTest\NH2102\Fixture.cs" />
    <Compile Include="NHSpecificTest\NH2102\Model.cs" />
    <Compile Include="NHSpecificTest\NH2166\Fixture.cs" />
    <Compile Include="NHSpecificTest\NH2189\Fixture.cs" />
    <Compile Include="NHSpecificTest\NH2189\Model.cs" />
    <Compile Include="NHSpecificTest\ElementsEnums\AbstractIntEnumsBagFixture.cs" />
    <Compile Include="NHSpecificTest\ElementsEnums\IntEnumsBagNoNameFixture.cs" />
    <Compile Include="NHSpecificTest\ElementsEnums\IntEnumsBagPartialNameFixture.cs" />
    <Compile Include="NHSpecificTest\ElementsEnums\IntEnumsBagFixture.cs" />
    <Compile Include="NHSpecificTest\ElementsEnums\Something.cs" />
    <Compile Include="NHSpecificTest\Futures\FutureQueryOverFixture.cs" />
    <Compile Include="NHSpecificTest\ManyToOneFilters20Behaviour\Fixture.cs" />
    <Compile Include="NHSpecificTest\ManyToOneFilters20Behaviour\Model.cs" />
    <Compile Include="NHSpecificTest\NH1255\Domain.cs" />
    <Compile Include="NHSpecificTest\NH1255\Fixture.cs" />
    <Compile Include="NHSpecificTest\NH1785\Domain.cs" />
    <Compile Include="NHSpecificTest\NH1785\Fixture.cs" />
    <Compile Include="NHSpecificTest\NH1895\DomainClasses.cs" />
    <Compile Include="NHSpecificTest\NH1895\SampleTest.cs" />
    <Compile Include="NHSpecificTest\NH1922\Fixture.cs" />
    <Compile Include="NHSpecificTest\NH1922\Model.cs" />
    <Compile Include="NHSpecificTest\NH1927\Fixture.cs" />
    <Compile Include="NHSpecificTest\NH1927\Model.cs" />
    <Compile Include="NHSpecificTest\NH1928\Fixture.cs" />
    <Compile Include="NHSpecificTest\NH1928\Model.cs" />
    <Compile Include="NHSpecificTest\NH1044\Domain.cs" />
    <Compile Include="NHSpecificTest\NH1044\Fixture.cs" />
    <Compile Include="NHSpecificTest\NH1069\Domain.cs" />
    <Compile Include="NHSpecificTest\NH1069\ImproveLazyExceptionFixture.cs" />
    <Compile Include="NHSpecificTest\NH1092\Domain.cs" />
    <Compile Include="NHSpecificTest\NH1092\Fixture.cs" />
    <Compile Include="NHSpecificTest\NH1093\Fixture.cs" />
    <Compile Include="NHSpecificTest\NH1093\SimpleCached.cs" />
    <Compile Include="NHSpecificTest\NH1097\Fixture.cs" />
    <Compile Include="NHSpecificTest\NH1097\Person.cs" />
    <Compile Include="NHSpecificTest\NH1159\Contact.cs" />
    <Compile Include="NHSpecificTest\NH1159\ContactTitle.cs" />
    <Compile Include="NHSpecificTest\NH1159\Fixture.cs" />
    <Compile Include="NHSpecificTest\NH1159\HibernateInterceptor.cs" />
    <Compile Include="NHSpecificTest\NH1171\Domain.cs" />
    <Compile Include="NHSpecificTest\NH1171\Fixture.cs" />
    <Compile Include="NHSpecificTest\NH1182\Domain.cs" />
    <Compile Include="NHSpecificTest\NH1182\Fixture.cs" />
    <Compile Include="NHSpecificTest\NH1192\Domain.cs" />
    <Compile Include="NHSpecificTest\NH1192\Fixture.cs" />
    <Compile Include="NHSpecificTest\NH1264\Fixture.cs" />
    <Compile Include="NHSpecificTest\NH1264\Name.cs" />
    <Compile Include="NHSpecificTest\NH1264\Passenger.cs" />
    <Compile Include="NHSpecificTest\NH1264\Reservation.cs" />
    <Compile Include="NHSpecificTest\NH1343\OrderLine.cs" />
    <Compile Include="NHSpecificTest\NH1343\Product.cs" />
    <Compile Include="NHSpecificTest\NH1343\ProductFixture.cs" />
    <Compile Include="NHSpecificTest\NH1388\Fixture.cs" />
    <Compile Include="NHSpecificTest\NH1400\Domain.cs" />
    <Compile Include="NHSpecificTest\NH1400\Fixture.cs" />
    <Compile Include="NHSpecificTest\NH1427\Fixture.cs" />
    <Compile Include="NHSpecificTest\NH1427\Person.cs" />
    <Compile Include="NHSpecificTest\NH1444\classes.cs" />
    <Compile Include="NHSpecificTest\NH1444\Fixture.cs" />
    <Compile Include="NHSpecificTest\NH1487\Fixture.cs" />
    <Compile Include="NHSpecificTest\NH1507\Employee.cs" />
    <Compile Include="NHSpecificTest\NH1507\Fixture.cs" />
    <Compile Include="NHSpecificTest\NH1507\Order.cs" />
    <Compile Include="NHSpecificTest\NH1531\DomainClass.cs" />
    <Compile Include="NHSpecificTest\NH1531\SampleTest.cs" />
    <Compile Include="NHSpecificTest\NH1553\MsSQL\Person.cs" />
    <Compile Include="NHSpecificTest\NH1553\MsSQL\SnapshotIsolationUpdateConflictTest.cs" />
    <Compile Include="NHSpecificTest\NH1553\MsSQL\SQLUpdateConflictToStaleStateExceptionConverter.cs" />
    <Compile Include="NHSpecificTest\NH1574\Principal.cs" />
    <Compile Include="NHSpecificTest\NH1574\SpecializedPrincipal.cs" />
    <Compile Include="NHSpecificTest\NH1574\SpecializedTeaml.cs" />
    <Compile Include="NHSpecificTest\NH1574\StatelessTest.cs" />
    <Compile Include="NHSpecificTest\NH1574\Team.cs" />
    <Compile Include="NHSpecificTest\Dates\TimeFixture.cs" />
    <Compile Include="NHSpecificTest\DtcFailures\DtcFailuresFixture.cs" />
    <Compile Include="NHSpecificTest\DtcFailures\Person.cs" />
    <Compile Include="NHSpecificTest\Futures\FallbackFixture.cs" />
    <Compile Include="NHSpecificTest\Futures\FutureFixture.cs" />
    <Compile Include="NHSpecificTest\Logs\LogsFixture.cs" />
    <Compile Include="NHSpecificTest\Logs\Person.cs" />
    <Compile Include="NHSpecificTest\NH1391\Animal.cs" />
    <Compile Include="NHSpecificTest\NH1391\Cat.cs" />
    <Compile Include="NHSpecificTest\NH1391\Dog.cs" />
    <Compile Include="NHSpecificTest\NH1391\Fixture.cs" />
    <Compile Include="NHSpecificTest\NH1391\Fixture2.cs" />
    <Compile Include="NHSpecificTest\NH1391\Person.cs" />
    <Compile Include="NHSpecificTest\NH1391\PersonWithAllTypes.cs" />
    <Compile Include="NHSpecificTest\NH1391\PersonWithAnimals.cs" />
    <Compile Include="NHSpecificTest\NH1391\PersonWithCats.cs" />
    <Compile Include="NHSpecificTest\NH1391\PersonWithDogs.cs" />
    <Compile Include="NHSpecificTest\NH1391\PersonWithSivasKangals.cs" />
    <Compile Include="NHSpecificTest\NH1391\SivasKangal.cs" />
    <Compile Include="NHSpecificTest\NH1393\Fixture.cs" />
    <Compile Include="NHSpecificTest\NH1393\Person.cs" />
    <Compile Include="NHSpecificTest\NH1601\Fixture1.cs" />
    <Compile Include="NHSpecificTest\NH1601\Fixture2.cs" />
    <Compile Include="NHSpecificTest\NH1601\Project.cs" />
    <Compile Include="NHSpecificTest\NH1601\Scenario.cs" />
    <Compile Include="NHSpecificTest\NH1617\Fixture.cs" />
    <Compile Include="NHSpecificTest\NH1617\Order.cs" />
    <Compile Include="NHSpecificTest\NH1617\User.cs" />
    <Compile Include="NHSpecificTest\NH1635\Fixture.cs" />
    <Compile Include="NHSpecificTest\NH1635\ForumMessage.cs" />
    <Compile Include="NHSpecificTest\NH1635\ForumThread.cs" />
    <Compile Include="NHSpecificTest\NH1688\DomainClass.cs" />
    <Compile Include="NHSpecificTest\NH1688\Fixture.cs" />
    <Compile Include="NHSpecificTest\NH1693\Fixture.cs" />
    <Compile Include="NHSpecificTest\NH1693\Model.cs" />
    <Compile Include="NHSpecificTest\NH1694\Fixture.cs" />
    <Compile Include="NHSpecificTest\NH1700\Domain.cs" />
    <Compile Include="NHSpecificTest\NH1700\Fixture.cs" />
    <Compile Include="NHSpecificTest\NH1706\Domain.cs" />
    <Compile Include="NHSpecificTest\NH1706\KeyPropertyRefFixture.cs" />
    <Compile Include="NHSpecificTest\NH1710\Fixture.cs" />
    <Compile Include="NHSpecificTest\NH1713\Domain.cs">
      <SubType>Code</SubType>
    </Compile>
    <Compile Include="NHSpecificTest\NH1713\Fixture.cs">
      <SubType>Code</SubType>
    </Compile>
    <Compile Include="NHSpecificTest\NH1714\DomainClass.cs" />
    <Compile Include="NHSpecificTest\NH1714\LogClass.cs" />
    <Compile Include="NHSpecificTest\NH1714\SimpleReproductionFixture.cs" />
    <Compile Include="NHSpecificTest\NH1714\UseCaseDemonstrationFixture.cs" />
    <Compile Include="NHSpecificTest\NH1715\Fixture.cs" />
    <Compile Include="NHSpecificTest\NH1715\ClassA.cs" />
    <Compile Include="NHSpecificTest\NH1716\ClassA.cs" />
    <Compile Include="NHSpecificTest\NH1716\Fixture.cs" />
    <Compile Include="NHSpecificTest\NH1727\Fixture.cs" />
    <Compile Include="NHSpecificTest\NH1727\Model.cs" />
    <Compile Include="NHSpecificTest\NH1734\Fixture.cs" />
    <Compile Include="NHSpecificTest\NH1734\Product.cs" />
    <Compile Include="NHSpecificTest\NH1741\Domain.cs" />
    <Compile Include="NHSpecificTest\NH1741\Fixture.cs" />
    <Compile Include="NHSpecificTest\NH1742\DomainClass.cs" />
    <Compile Include="NHSpecificTest\NH1742\Fixture.cs" />
    <Compile Include="NHSpecificTest\NH1747\Classes.cs" />
    <Compile Include="NHSpecificTest\NH1747\Fixture.cs" />
    <Compile Include="NHSpecificTest\NH1756\Domain.cs" />
    <Compile Include="NHSpecificTest\NH1756\Fixture.cs" />
    <Compile Include="NHSpecificTest\NH1757\Fixture.cs" />
    <Compile Include="NHSpecificTest\NH1757\SimpleEntity.cs" />
    <Compile Include="NHSpecificTest\NH1760\DomainClass.cs" />
    <Compile Include="NHSpecificTest\NH1760\SampleTest.cs" />
    <Compile Include="NHSpecificTest\NH1763\DomainClass.cs" />
    <Compile Include="NHSpecificTest\NH1763\EmptyStringUserType.cs" />
    <Compile Include="NHSpecificTest\NH1763\SampleTest.cs" />
    <Compile Include="NHSpecificTest\NH1773\Domain.cs" />
    <Compile Include="NHSpecificTest\NH1773\Fixture.cs" />
    <Compile Include="NHSpecificTest\NH1775\Domain.cs" />
    <Compile Include="NHSpecificTest\NH1775\Fixture.cs" />
    <Compile Include="NHSpecificTest\NH1776\Category.cs" />
    <Compile Include="NHSpecificTest\NH1776\FilterQueryTwiceFixture.cs" />
    <Compile Include="NHSpecificTest\NH1783\DomainClass.cs" />
    <Compile Include="NHSpecificTest\NH1783\SampleTest.cs" />
    <Compile Include="NHSpecificTest\NH1788\Fixture.cs" />
    <Compile Include="NHSpecificTest\NH1788\Person.cs" />
    <Compile Include="NHSpecificTest\NH1789\Cat.cs" />
    <Compile Include="NHSpecificTest\NH1789\DomainObject.cs" />
    <Compile Include="NHSpecificTest\NH1789\ICat.cs" />
    <Compile Include="NHSpecificTest\NH1789\IDomainObject.cs" />
    <Compile Include="NHSpecificTest\NH1789\ProxyEqualityProblemTest.cs" />
    <Compile Include="NHSpecificTest\NH1792\Fixture.cs" />
    <Compile Include="NHSpecificTest\NH1792\Product.cs" />
    <Compile Include="NHSpecificTest\NH1794\Fixture.cs" />
    <Compile Include="NHSpecificTest\NH1794\Person.cs" />
    <Compile Include="NHSpecificTest\NH1796\Entity.cs" />
    <Compile Include="NHSpecificTest\NH1796\Fixture.cs" />
    <Compile Include="NHSpecificTest\NH1801\Domain.cs" />
    <Compile Include="NHSpecificTest\NH1801\Fixture.cs" />
    <Compile Include="NHSpecificTest\NH1810\Child.cs" />
    <Compile Include="NHSpecificTest\NH1810\Children.cs" />
    <Compile Include="NHSpecificTest\NH1810\Disease.cs" />
    <Compile Include="NHSpecificTest\NH1810\Doctor.cs" />
    <Compile Include="NHSpecificTest\NH1810\Fixture.cs" />
    <Compile Include="NHSpecificTest\NH1810\MedicalRecord.cs" />
    <Compile Include="NHSpecificTest\NH1810\Parent.cs" />
    <Compile Include="NHSpecificTest\NH1812\Fixture.cs" />
    <Compile Include="NHSpecificTest\NH1812\Model.cs" />
    <Compile Include="NHSpecificTest\NH1813\EntityWithUnique.cs" />
    <Compile Include="NHSpecificTest\NH1813\Fixture.cs" />
    <Compile Include="NHSpecificTest\NH1821\Entity.cs" />
    <Compile Include="NHSpecificTest\NH1821\Fixture.cs" />
    <Compile Include="NHSpecificTest\NH1831\Entities.cs" />
    <Compile Include="NHSpecificTest\NH1831\Fixture.cs" />
    <Compile Include="NHSpecificTest\NH1834\A.cs" />
    <Compile Include="NHSpecificTest\NH1834\Fixture.cs" />
    <Compile Include="NHSpecificTest\NH1835\Document.cs" />
    <Compile Include="NHSpecificTest\NH1835\Fixture.cs" />
    <Compile Include="NHSpecificTest\NH1837\Customer.cs" />
    <Compile Include="NHSpecificTest\NH1837\Fixture.cs" />
    <Compile Include="NHSpecificTest\NH1837\Order.cs" />
    <Compile Include="NHSpecificTest\NH1849\Customer.cs" />
    <Compile Include="NHSpecificTest\NH1849\Fixture.cs" />
    <Compile Include="NHSpecificTest\NH1850\Customer.cs" />
    <Compile Include="NHSpecificTest\NH1850\Fixture.cs" />
    <Compile Include="NHSpecificTest\NH1857\Department.cs" />
    <Compile Include="NHSpecificTest\NH1857\Employee.cs" />
    <Compile Include="NHSpecificTest\NH1857\FullJoinTest.cs" />
    <Compile Include="NHSpecificTest\NH1859\DomainClass.cs" />
    <Compile Include="NHSpecificTest\NH1859\SampleTest.cs" />
    <Compile Include="NHSpecificTest\NH1864\Fixture.cs" />
    <Compile Include="NHSpecificTest\NH1864\Model.cs" />
    <Compile Include="NHSpecificTest\NH1867\AddMappingTest.cs" />
    <Compile Include="NHSpecificTest\NH1868\Fixture.cs" />
    <Compile Include="NHSpecificTest\NH1868\Model.cs" />
    <Compile Include="NHSpecificTest\NH1877\Fixture.cs" />
    <Compile Include="NHSpecificTest\NH1877\Person.cs" />
    <Compile Include="NHSpecificTest\NH1898\DomainClass.cs" />
    <Compile Include="NHSpecificTest\NH1898\SampleTest.cs" />
    <Compile Include="NHSpecificTest\NH1899\DomainClass.cs" />
    <Compile Include="NHSpecificTest\NH1899\SampleTest.cs" />
    <Compile Include="NHSpecificTest\NH1904\Fixture.cs" />
    <Compile Include="NHSpecificTest\NH1904\Model.cs" />
    <Compile Include="NHSpecificTest\NH1905\Fixture.cs" />
    <Compile Include="NHSpecificTest\NH1905\Model.cs" />
    <Compile Include="NHSpecificTest\NH1907\Fixture.cs" />
    <Compile Include="NHSpecificTest\NH1907\MyType.cs" />
    <Compile Include="NHSpecificTest\NH1908ThreadSafety\Fixture.cs" />
    <Compile Include="NHSpecificTest\NH1908ThreadSafety\Model.cs" />
    <Compile Include="NHSpecificTest\NH1908\Fixture.cs" />
    <Compile Include="NHSpecificTest\NH1908\Model.cs" />
    <Compile Include="NHSpecificTest\NH1911\Fixture.cs" />
    <Compile Include="NHSpecificTest\NH1911\Model.cs" />
    <Compile Include="NHSpecificTest\NH1914\Fixture.cs" />
    <Compile Include="NHSpecificTest\NH1914\Model.cs" />
    <Compile Include="NHSpecificTest\NH1920\Fixture.cs" />
    <Compile Include="NHSpecificTest\NH1920\Model.cs" />
    <Compile Include="NHSpecificTest\NH1938\Fixture.cs" />
    <Compile Include="NHSpecificTest\NH1938\Model.cs" />
    <Compile Include="NHSpecificTest\NH1939\AuxType.cs" />
    <Compile Include="NHSpecificTest\NH1939\Fixture.cs" />
    <Compile Include="NHSpecificTest\NH1978\AliasTest.cs" />
    <Compile Include="NHSpecificTest\NH1978\Employee.cs" />
    <Compile Include="NHSpecificTest\NH1978\_401k.cs" />
    <Compile Include="NHSpecificTest\NH1981\Fixture.cs" />
    <Compile Include="NHSpecificTest\NH1981\Model.cs" />
    <Compile Include="NHSpecificTest\NH1989\Fixture.cs" />
    <Compile Include="NHSpecificTest\NH1989\Model.cs" />
    <Compile Include="NHSpecificTest\NH2009\Fixture.cs" />
    <Compile Include="NHSpecificTest\NH2009\Model.cs" />
    <Compile Include="NHSpecificTest\NH2020\Fixture.cs" />
    <Compile Include="NHSpecificTest\NH2020\Model.cs" />
    <Compile Include="NHSpecificTest\NH2044\DomainClass.cs" />
    <Compile Include="NHSpecificTest\NH2044\SampleTest.cs" />
    <Compile Include="NHSpecificTest\NH2055\AuxType.cs" />
    <Compile Include="NHSpecificTest\NH2055\Fixture.cs" />
    <Compile Include="NHSpecificTest\NH2057\Fixture.cs" />
    <Compile Include="NHSpecificTest\NH2057\Model.cs" />
    <Compile Include="NHSpecificTest\NH1941\Fixture.cs" />
    <Compile Include="NHSpecificTest\NH1941\Model.cs" />
    <Compile Include="NHSpecificTest\NH1941\SexEnumStringType.cs" />
    <Compile Include="NHSpecificTest\NH1948\Fixture.cs" />
    <Compile Include="NHSpecificTest\NH1948\Model.cs" />
    <Compile Include="NHSpecificTest\NH1959\Fixture.cs" />
    <Compile Include="NHSpecificTest\NH1959\Model.cs" />
    <Compile Include="NHSpecificTest\NH1963\CacheableQueryOnByteArray.cs" />
    <Compile Include="NHSpecificTest\NH1963\DomainClass.cs" />
    <Compile Include="NHSpecificTest\NH1969\DummyEntity.cs" />
    <Compile Include="NHSpecificTest\NH1969\EntityWithTypeProperty.cs" />
    <Compile Include="NHSpecificTest\NH1969\Fixture.cs" />
    <Compile Include="NHSpecificTest\NH1985\DomainClass.cs" />
    <Compile Include="NHSpecificTest\NH1985\SampleTest.cs" />
    <Compile Include="NHSpecificTest\NH1990\Fixture.cs" />
    <Compile Include="NHSpecificTest\NH1990\Model.cs" />
    <Compile Include="NHSpecificTest\NH2000\DomainClass.cs" />
    <Compile Include="NHSpecificTest\NH2000\SampleTest.cs" />
    <Compile Include="NHSpecificTest\NH2003\Fixture.cs" />
    <Compile Include="NHSpecificTest\NH2003\Model.cs" />
    <Compile Include="NHSpecificTest\NH2011\Fixture.cs" />
    <Compile Include="NHSpecificTest\NH2011\Model.cs" />
    <Compile Include="NHSpecificTest\NH2030\Fixture.cs" />
    <Compile Include="NHSpecificTest\NH2065\Fixture.cs" />
    <Compile Include="NHSpecificTest\NH2065\Model.cs" />
    <Compile Include="NHSpecificTest\NH2074\Fixture.cs" />
    <Compile Include="NHSpecificTest\NH2074\Model.cs" />
    <Compile Include="NHSpecificTest\NH2077\Fixture.cs" />
    <Compile Include="NHSpecificTest\NH2077\Model.cs" />
    <Compile Include="NHSpecificTest\NH2113\Fixture.cs" />
    <Compile Include="NHSpecificTest\NH2113\Model.cs" />
    <Compile Include="NHSpecificTest\NH2192\Fixture.cs" />
    <Compile Include="NHSpecificTest\NH2192\Model.cs" />
    <Compile Include="NHSpecificTest\NH2195\DomainClass.cs" />
    <Compile Include="NHSpecificTest\NH2195\SQLiteMultiCriteriaTest.cs" />
    <Compile Include="NHSpecificTest\NH2201\Fixture.cs" />
    <Compile Include="NHSpecificTest\NH2201\Model.cs" />
    <Compile Include="NHSpecificTest\NH2207\DomainClass.cs" />
    <Compile Include="NHSpecificTest\NH2207\SampleTest.cs" />
    <Compile Include="NHSpecificTest\NH2208\E1.generated.cs" />
    <Compile Include="NHSpecificTest\NH2208\Filter.cs" />
    <Compile Include="NHSpecificTest\NH2208\Referred.generated.cs" />
    <Compile Include="NHSpecificTest\NH2208\SubOfReferred.generated.cs" />
    <Compile Include="NHSpecificTest\NH2230\Domain.cs" />
    <Compile Include="NHSpecificTest\NH2230\Fixture.cs" />
    <Compile Include="NHSpecificTest\NH2234\Fixture.cs" />
    <Compile Include="NHSpecificTest\NH2234\MyType.cs" />
    <Compile Include="NHSpecificTest\NH2242\EscapedFormulaDomainClass.cs" />
    <Compile Include="NHSpecificTest\NH2242\FormulaTest.cs" />
    <Compile Include="NHSpecificTest\NH2242\UnescapedFormulaDomainClass.cs" />
    <Compile Include="NHSpecificTest\NH2243\Fixture.cs" />
    <Compile Include="NHSpecificTest\NH2243\Person.cs" />
    <Compile Include="NHSpecificTest\NH2251\Domain.cs" />
    <Compile Include="NHSpecificTest\NH2251\Fixture.cs" />
    <Compile Include="NHSpecificTest\NH2257\Domain.cs" />
    <Compile Include="NHSpecificTest\NH2257\Fixture.cs" />
    <Compile Include="NHSpecificTest\NH473\Child.cs" />
    <Compile Include="NHSpecificTest\NH473\Fixture.cs" />
    <Compile Include="NHSpecificTest\NH473\Parent.cs" />
    <Compile Include="NHSpecificTest\NH645\HQLFunctionFixture.cs" />
    <Compile Include="Hql\HQLFunctions.cs" />
    <Compile Include="Hql\Human.cs" />
    <Compile Include="Hql\MaterialResource.cs" />
    <Compile Include="Hql\Name.cs" />
    <Compile Include="Hql\SimpleFunctionsTest.cs" />
    <Compile Include="Hql\SqlCommentsFixture.cs" />
    <Compile Include="Hql\SQLFunctionTemplateTest.cs" />
    <Compile Include="BulkManipulation\NativeSQLBulkOperations.cs" />
    <Compile Include="BulkManipulation\Vehicles.cs" />
    <Compile Include="Hql\Ast\HqlFixture.cs" />
    <Compile Include="IdGen\Enhanced\SequenceStyleConfigUnitFixture.cs" />
    <Compile Include="IdGen\NativeGuid\NativeGuidFixture.cs" />
    <Compile Include="IdGen\NativeGuid\NativeGuidGeneratorFixture.cs" />
    <Compile Include="IdGen\NativeGuid\NativeGuidPoid.cs" />
    <Compile Include="IdTest\Car.cs" />
    <Compile Include="IdTest\HiLoInt16Class.cs" />
    <Compile Include="IdTest\HiLoInt32Class.cs" />
    <Compile Include="IdTest\HiLoInt64Class.cs" />
    <Compile Include="IdTest\HiLoTableGeneratorInt16Fixture.cs" />
    <Compile Include="IdTest\HiLoTableGeneratorInt32Fixture.cs" />
    <Compile Include="IdTest\HiLoTableGeneratorInt64Fixture.cs" />
    <Compile Include="IdTest\IdentifierGeneratorFactoryFixture.cs" />
    <Compile Include="IdTest\IdFixtureBase.cs" />
    <Compile Include="IdTest\MultipleHiLoPerTableGeneratorTest.cs" />
    <Compile Include="IdTest\Plane.cs" />
    <Compile Include="IdTest\Product.cs" />
    <Compile Include="IdTest\Radio.cs" />
    <Compile Include="IdTest\UseIdentifierRollbackTest.cs" />
    <Compile Include="Interceptor\CollectionInterceptor.cs" />
    <Compile Include="Interceptor\Image.cs" />
    <Compile Include="Interceptor\InterceptorFixture.cs" />
    <Compile Include="Interceptor\Log.cs" />
    <Compile Include="Interceptor\PropertyInterceptor.cs" />
    <Compile Include="Interceptor\StatefulInterceptor.cs" />
    <Compile Include="Interceptor\User.cs" />
    <Compile Include="JoinedSubclass\Address.cs" />
    <Compile Include="JoinedSubclass\Customer.cs" />
    <Compile Include="JoinedSubclass\Employee.cs" />
    <Compile Include="JoinedSubclass\JoinedSubclassExtendsFixture.cs" />
    <Compile Include="JoinedSubclass\JoinedSubclassFixture.cs" />
    <Compile Include="JoinedSubclass\Person.cs" />
    <Compile Include="Join\Customer.cs" />
    <Compile Include="Join\Employee.cs" />
    <Compile Include="Join\EmployeeWithCompositeKey.cs" />
    <Compile Include="Join\JoinCompositeKeyTest.cs" />
    <Compile Include="Join\JoinTest.cs" />
    <Compile Include="Join\NH1059Fixture.cs" />
    <Compile Include="Join\Person.cs" />
    <Compile Include="Join\Worker.cs" />
    <Compile Include="Join\User.cs" />
    <Compile Include="Legacy\ABCProxyTest.cs" />
    <Compile Include="Legacy\ABCTest.cs" />
    <Compile Include="Legacy\CriteriaTest.cs" />
    <Compile Include="Legacy\FooBarTest.cs" />
    <Compile Include="Legacy\FumTest.cs" />
    <Compile Include="Legacy\MasterDetailTest.cs" />
    <Compile Include="Legacy\MultiTableTest.cs" />
    <Compile Include="Legacy\ParentChildTest.cs" />
    <Compile Include="Legacy\SimpleTest.cs" />
    <Compile Include="Legacy\SQLFunctionsTest.cs" />
    <Compile Include="Legacy\SQLLoaderTest.cs" />
    <Compile Include="ListIndex\A.cs" />
    <Compile Include="ListIndex\B.cs" />
    <Compile Include="ListIndex\ListIndexFixture.cs" />
    <Compile Include="Log4netConfiguration.cs" />
    <Compile Include="LogSpy.cs" />
    <Compile Include="MappingExceptions\A.cs" />
    <Compile Include="MappingExceptions\AddClassFixture.cs" />
    <Compile Include="MappingExceptions\AddResourceFixture.cs" />
    <Compile Include="MappingExceptions\AddXmlFileFixture.cs" />
    <EmbeddedResource Include="MappingExceptions\DuplicateClassMapping.hbm.xml">
      <SubType>
      </SubType>
    </EmbeddedResource>
    <Compile Include="MappingExceptions\DuplicateMappingFixture.cs" />
    <Compile Include="MappingExceptions\MissingDefCtor.cs" />
    <Compile Include="MappingExceptions\MissingDefCtorFixture.cs" />
    <Compile Include="MappingExceptions\PropertyNotFoundExceptionFixture.cs" />
    <Compile Include="MappingTest\ColumnFixture.cs" />
    <Compile Include="MappingTest\ForeignKeyFixture.cs" />
    <Compile Include="MappingTest\TableFixture.cs" />
    <Compile Include="MultipleCollectionFetchTest\AbstractMultipleCollectionFetchFixture.cs" />
    <Compile Include="MultipleCollectionFetchTest\MultipleBagFetchFixture.cs" />
    <Compile Include="MultipleCollectionFetchTest\MultipleListFetchFixture.cs" />
    <Compile Include="MultipleCollectionFetchTest\MultipleSetFetchFixture.cs" />
    <Compile Include="MultipleCollectionFetchTest\Person.cs" />
    <Compile Include="MultiThreadRunner.cs" />
    <Compile Include="Naturalid\Immutable\ImmutableNaturalIdFixture.cs" />
    <Compile Include="Naturalid\Immutable\User.cs" />
    <Compile Include="Naturalid\Mutable\MutableNaturalIdFixture.cs" />
    <Compile Include="Naturalid\Mutable\User.cs" />
    <Compile Include="NHAssert.cs" />
    <Compile Include="NHibernateUtilTest.cs" />
    <Compile Include="NHSpecificTest\AliasFixture.cs" />
    <Compile Include="NHSpecificTest\BasicClassFixture.cs" />
    <Compile Include="NHSpecificTest\BasicObjectFixture.cs" />
    <Compile Include="NHSpecificTest\BasicSerializableFixture.cs" />
    <Compile Include="NHSpecificTest\BasicTimeFixture.cs" />
    <Compile Include="NHSpecificTest\BugTestCase.cs" />
    <Compile Include="NHSpecificTest\CollectionFixture.cs" />
    <Compile Include="NHSpecificTest\Dates\TimeAsTimeSpanFixture.cs" />
    <Compile Include="NHSpecificTest\Dates\DateFixture.cs" />
    <Compile Include="NHSpecificTest\Dates\FixtureBase.cs" />
    <Compile Include="NHSpecificTest\Dates\DateTime2Fixture.cs" />
    <Compile Include="NHSpecificTest\Dates\DateTimeAssert.cs" />
    <Compile Include="NHSpecificTest\EntityModeToTuplizerPerf\Fixture.cs" />
    <Compile Include="NHSpecificTest\Evicting\Employee.cs" />
    <Compile Include="NHSpecificTest\Evicting\Fixture.cs" />
    <Compile Include="NHSpecificTest\FileStreamSql2008\VendorCatalog.cs" />
    <Compile Include="NHSpecificTest\FileStreamSql2008\Fixture.cs" />
    <Compile Include="NHSpecificTest\FileStreamSql2008\Convert.cs" />
    <Compile Include="NHSpecificTest\Futures\FutureQueryFixture.cs" />
    <Compile Include="NHSpecificTest\Futures\FutureCriteriaFixture.cs" />
    <Compile Include="NHSpecificTest\Futures\Person.cs" />
    <Compile Include="NHSpecificTest\Dates\AllDates.cs" />
    <Compile Include="NHSpecificTest\Dates\DateTimeOffsetFixture.cs" />
    <Compile Include="NHSpecificTest\NH1274ExportExclude\Home.cs" />
    <Compile Include="NHSpecificTest\NH1274ExportExclude\NH1274ExportExcludeFixture.cs" />
    <Compile Include="NHSpecificTest\NH1274ExportExclude\Person.cs" />
    <Compile Include="NHSpecificTest\NH1289\Cons_Product.cs" />
    <Compile Include="NHSpecificTest\NH1289\Cons_PurchaseItem.cs" />
    <Compile Include="NHSpecificTest\NH1289\Cons_PurchaseOrder.cs" />
    <Compile Include="NHSpecificTest\NH1289\Fixture.cs" />
    <Compile Include="NHSpecificTest\NH1289\Product.cs" />
    <Compile Include="NHSpecificTest\NH1289\PurchaseItem.cs" />
    <Compile Include="NHSpecificTest\NH1289\PurchaseOrder.cs" />
    <Compile Include="NHSpecificTest\NH1289\WorkflowItem.cs" />
    <Compile Include="NHSpecificTest\NH1665\Fixture.cs" />
    <Compile Include="NHSpecificTest\NH1665\MyEntity.cs" />
    <Compile Include="NHSpecificTest\NH1443\Fixture.cs" />
    <Compile Include="NHSpecificTest\NH1521\Fixture.cs" />
    <Compile Include="NHSpecificTest\NH1549\CategoryWithInheritedId.cs" />
    <Compile Include="NHSpecificTest\NH1549\EntityInt32.cs" />
    <Compile Include="NHSpecificTest\NH1549\Fixture.cs" />
    <Compile Include="NHSpecificTest\NH1549\ProductWithInheritedId.cs" />
    <Compile Include="NHSpecificTest\NH1584\Calico.cs" />
    <Compile Include="NHSpecificTest\NH1584\Cat.cs" />
    <Compile Include="NHSpecificTest\NH1584\CoatPattern.cs" />
    <Compile Include="NHSpecificTest\NH1584\Female.cs" />
    <Compile Include="NHSpecificTest\NH1584\Male.cs" />
    <Compile Include="NHSpecificTest\NH1584\Tabby.cs" />
    <Compile Include="NHSpecificTest\NH1584\TestFixture.cs" />
    <Compile Include="NHSpecificTest\NH1605\Fixture.cs" />
    <Compile Include="NHSpecificTest\NH1609\Entities.cs" />
    <Compile Include="NHSpecificTest\NH1609\Fixture.cs" />
    <Compile Include="NHSpecificTest\NH1611OneToOneIdentity\Adjunct.cs" />
    <Compile Include="NHSpecificTest\NH1611OneToOneIdentity\NH1611OneToOneIdentityFixture.cs" />
    <Compile Include="NHSpecificTest\NH1611OneToOneIdentity\Primary.cs" />
    <Compile Include="NHSpecificTest\CriteriaFromHql\Fixture.cs" />
    <Compile Include="NHSpecificTest\CriteriaFromHql\Person.cs" />
    <Compile Include="NHSpecificTest\NH1033\Animal.cs" />
    <Compile Include="NHSpecificTest\NH1033\Fixture.cs" />
    <Compile Include="NHSpecificTest\NH1033\Reptile.cs" />
    <Compile Include="NHSpecificTest\NH1077\A.cs" />
    <Compile Include="NHSpecificTest\NH1077\Fixture.cs" />
    <Compile Include="NHSpecificTest\NH1098\FilterParameterOrderFixture.cs" />
    <Compile Include="NHSpecificTest\NH1098\Model.cs" />
    <Compile Include="NHSpecificTest\NH1101\Domain.cs" />
    <Compile Include="NHSpecificTest\NH1101\Fixture.cs" />
    <Compile Include="NHSpecificTest\NH1144\Classes.cs" />
    <Compile Include="NHSpecificTest\NH1144\Fixture.cs" />
    <Compile Include="NHSpecificTest\NH1252\NH1252Fixture.cs" />
    <Compile Include="NHSpecificTest\NH1252\Model.cs" />
    <Compile Include="NHSpecificTest\HqlOnMapWithForumula\Domain.cs" />
    <Compile Include="NHSpecificTest\HqlOnMapWithForumula\Fixture.cs" />
    <Compile Include="NHSpecificTest\ListsWithHoles\Employee.cs" />
    <Compile Include="NHSpecificTest\ListsWithHoles\Fixture.cs" />
    <Compile Include="NHSpecificTest\LoadingNullEntityInSet\Employee.cs" />
    <Compile Include="NHSpecificTest\LoadingNullEntityInSet\Fixture.cs" />
    <Compile Include="NHSpecificTest\LoadingNullEntityInSet\PrimaryProfession.cs" />
    <Compile Include="NHSpecificTest\LoadingNullEntityInSet\SecondaryProfession.cs" />
    <Compile Include="NHSpecificTest\LoadingNullEntityInSet\WantedProfession.cs" />
    <Compile Include="NHSpecificTest\NH1235\Fixture.cs" />
    <Compile Include="NHSpecificTest\NH1001\Department.cs" />
    <Compile Include="NHSpecificTest\NH1001\Employee.cs" />
    <Compile Include="NHSpecificTest\NH1001\Fixture.cs" />
    <Compile Include="NHSpecificTest\NH1027\Fixture.cs" />
    <Compile Include="NHSpecificTest\NH1027\ManyToManyAssoc.cs" />
    <Compile Include="NHSpecificTest\NH1028\Fixture.cs">
      <SubType>Code</SubType>
    </Compile>
    <Compile Include="NHSpecificTest\NH1028\ManyToManyAssoc.cs">
      <SubType>Code</SubType>
    </Compile>
    <Compile Include="NHSpecificTest\NH1039\Fixture.cs" />
    <Compile Include="NHSpecificTest\NH1039\Model.cs" />
    <Compile Include="NHSpecificTest\NH1061\Fixture.cs" />
    <Compile Include="NHSpecificTest\NH1061\Model.cs">
      <SubType>Code</SubType>
    </Compile>
    <Compile Include="NHSpecificTest\NH1064\Fixture.cs" />
    <Compile Include="NHSpecificTest\NH1064\Model.cs" />
    <Compile Include="NHSpecificTest\NH1119\Fixture.cs" />
    <Compile Include="NHSpecificTest\NH1119\Model.cs" />
    <Compile Include="NHSpecificTest\NH1178\Fixture.cs" />
    <Compile Include="NHSpecificTest\NH1178\Foo.cs" />
    <Compile Include="NHSpecificTest\NH1179\Classes.cs" />
    <Compile Include="NHSpecificTest\NH1179\Fixture.cs" />
    <Compile Include="NHSpecificTest\NH1217\DomainObjects.cs" />
    <Compile Include="NHSpecificTest\NH1217\Fixture.cs" />
    <Compile Include="NHSpecificTest\NH1217\IDomainBase.cs" />
    <Compile Include="NHSpecificTest\NH1217\IEdge.cs" />
    <Compile Include="NHSpecificTest\NH1217\INode.cs" />
    <Compile Include="NHSpecificTest\NH1217\IRoot.cs" />
    <Compile Include="NHSpecificTest\NH1230\Fixture.cs" />
    <Compile Include="NHSpecificTest\NH1230\Foo.cs" />
    <Compile Include="NHSpecificTest\NH1230\FooAssigned.cs" />
    <Compile Include="NHSpecificTest\NH1230\FooIdentity.cs" />
    <Compile Include="NHSpecificTest\NH1230\PreSaveDoVeto.cs" />
    <Compile Include="NHSpecificTest\NH1250\Model.cs" />
    <Compile Include="NHSpecificTest\NH1250\PolymorphicJoinFetchFixture.cs" />
    <Compile Include="NHSpecificTest\NH1253\Car.cs" />
    <Compile Include="NHSpecificTest\NH1253\Fixture.cs" />
    <Compile Include="NHSpecificTest\NH1275\A.cs" />
    <Compile Include="NHSpecificTest\NH1275\Fixture.cs" />
    <Compile Include="NHSpecificTest\NH1284\Fixture.cs" />
    <Compile Include="NHSpecificTest\NH1284\Model.cs" />
    <Compile Include="NHSpecificTest\NH1290\AuxType.cs" />
    <Compile Include="NHSpecificTest\NH1290\Fixture.cs" />
    <Compile Include="NHSpecificTest\NH1291AnonExample\Home.cs" />
    <Compile Include="NHSpecificTest\NH1291AnonExample\NH1291AnonExampleFixture.cs" />
    <Compile Include="NHSpecificTest\NH1291AnonExample\Person.cs" />
    <Compile Include="NHSpecificTest\NH1293\Domain.cs" />
    <Compile Include="NHSpecificTest\NH1293\Fixture.cs" />
    <Compile Include="NHSpecificTest\NH1297\Fixture.cs" />
    <Compile Include="NHSpecificTest\NH1297\Model.cs" />
    <Compile Include="NHSpecificTest\NH1301\Domain.cs">
      <SubType>Code</SubType>
    </Compile>
    <Compile Include="NHSpecificTest\NH1301\Fixture.cs">
      <SubType>Code</SubType>
    </Compile>
    <Compile Include="NHSpecificTest\NH1304\Fixture.cs" />
    <Compile Include="NHSpecificTest\NH1304\Funny.cs" />
    <Compile Include="NHSpecificTest\NH1313\A.cs" />
    <Compile Include="NHSpecificTest\NH1313\Fixture.cs" />
    <Compile Include="NHSpecificTest\NH1324\Fixture.cs" />
    <Compile Include="NHSpecificTest\NH1324\Person.cs" />
    <Compile Include="NHSpecificTest\NH1326\Fixture.cs" />
    <Compile Include="NHSpecificTest\NH1326\Person.cs" />
    <Compile Include="NHSpecificTest\NH1332\A.cs" />
    <Compile Include="NHSpecificTest\NH1332\Fixture.cs" />
    <Compile Include="NHSpecificTest\NH1347\A.cs" />
    <Compile Include="NHSpecificTest\NH1347\Fixture.cs" />
    <Compile Include="NHSpecificTest\NH1349\Fixture.cs" />
    <Compile Include="NHSpecificTest\NH1349\Services.cs" />
    <Compile Include="NHSpecificTest\NH1355\Category.cs" />
    <Compile Include="NHSpecificTest\NH1355\CustomVersionType.cs" />
    <Compile Include="NHSpecificTest\NH1355\UserTypeTimestamp.cs" />
    <Compile Include="NHSpecificTest\NH1394\Fixture.cs" />
    <Compile Include="NHSpecificTest\NH1394\Person.cs" />
    <Compile Include="NHSpecificTest\NH1399\Fixture.cs" />
    <Compile Include="NHSpecificTest\NH1403\Female.cs" />
    <Compile Include="NHSpecificTest\NH1403\Fixture.cs" />
    <Compile Include="NHSpecificTest\NH1403\Hobby.cs" />
    <Compile Include="NHSpecificTest\NH1403\Male.cs" />
    <Compile Include="NHSpecificTest\NH1403\Person.cs" />
    <Compile Include="NHSpecificTest\NH1405\Column.cs" />
    <Compile Include="NHSpecificTest\NH1405\Fixture.cs" />
    <Compile Include="NHSpecificTest\NH1408\DbResource.cs" />
    <Compile Include="NHSpecificTest\NH1408\DbResourceKey.cs" />
    <Compile Include="NHSpecificTest\NH1408\DetachedSubCriteriaTest.cs" />
    <Compile Include="NHSpecificTest\NH1408\Entity.cs" />
    <Compile Include="NHSpecificTest\NH1413\Foo.cs" />
    <Compile Include="NHSpecificTest\NH1413\PagingTest.cs" />
    <Compile Include="NHSpecificTest\NH1419\Blog.cs" />
    <Compile Include="NHSpecificTest\NH1419\Entry.cs" />
    <Compile Include="NHSpecificTest\NH1419\Fixture.cs" />
    <Compile Include="NHSpecificTest\NH1447\Fixture.cs" />
    <Compile Include="NHSpecificTest\NH1447\Person.cs" />
    <Compile Include="NHSpecificTest\NH1464\Fixture.cs" />
    <Compile Include="NHSpecificTest\NH1478\Fixture.cs" />
    <Compile Include="NHSpecificTest\NH1478\Person.cs" />
    <Compile Include="NHSpecificTest\NH1483\BaseClass.cs" />
    <Compile Include="NHSpecificTest\NH1483\Fixture.cs" />
    <Compile Include="NHSpecificTest\NH1483\SubClass.cs" />
    <Compile Include="NHSpecificTest\NH1488\Domain.cs" />
    <Compile Include="NHSpecificTest\NH1488\Fixture.cs" />
    <Compile Include="NHSpecificTest\NH1490\Domain.cs" />
    <Compile Include="NHSpecificTest\NH1490\Fixture.cs" />
    <Compile Include="NHSpecificTest\NH1492\ChildEntity.cs" />
    <Compile Include="NHSpecificTest\NH1492\Entity.cs" />
    <Compile Include="NHSpecificTest\NH1492\Fixture.cs" />
    <Compile Include="NHSpecificTest\NH1495\Person.cs" />
    <Compile Include="NHSpecificTest\NH1495\Fixture.cs" />
    <Compile Include="NHSpecificTest\NH1499\Document.cs" />
    <Compile Include="NHSpecificTest\NH1499\Fixture.cs" />
    <Compile Include="NHSpecificTest\NH1499\Person.cs" />
    <Compile Include="NHSpecificTest\NH1502\Fixture.cs" />
    <Compile Include="NHSpecificTest\NH1502\Person.cs" />
    <Compile Include="NHSpecificTest\NH1508\Document.cs" />
    <Compile Include="NHSpecificTest\NH1508\Fixture.cs" />
    <Compile Include="NHSpecificTest\NH1508\Person.cs" />
    <Compile Include="NHSpecificTest\NH1515\Fixture.cs" />
    <Compile Include="NHSpecificTest\NH1533\Fixture.cs" />
    <Compile Include="NHSpecificTest\NH1533\Person.cs" />
    <Compile Include="NHSpecificTest\NH1552\Fixture.cs" />
    <Compile Include="NHSpecificTest\NH1552\MyClass.cs" />
    <Compile Include="NHSpecificTest\NH1556\Claim.cs" />
    <Compile Include="NHSpecificTest\NH1556\Fixture.cs" />
    <Compile Include="NHSpecificTest\NH1556\Patient.cs" />
    <Compile Include="NHSpecificTest\NH1556\Product.cs" />
    <Compile Include="NHSpecificTest\NH1556\ProductIdentifier.cs" />
    <Compile Include="NHSpecificTest\NH1579\Apple.cs" />
    <Compile Include="NHSpecificTest\NH1579\Cart.cs" />
    <Compile Include="NHSpecificTest\NH1579\Entity.cs" />
    <Compile Include="NHSpecificTest\NH1579\Fruit.cs" />
    <Compile Include="NHSpecificTest\NH1579\NH1579Fixture.cs" />
    <Compile Include="NHSpecificTest\NH1579\Orange.cs" />
    <Compile Include="NHSpecificTest\NH1587\A.cs" />
    <Compile Include="NHSpecificTest\NH1587\Fixture.cs" />
    <Compile Include="NHSpecificTest\NH1593\Fixture.cs" />
    <Compile Include="NHSpecificTest\NH1593\TestIndex.cs" />
    <Compile Include="NHSpecificTest\NH1594\A.cs" />
    <Compile Include="NHSpecificTest\NH1594\Fixture.cs" />
    <Compile Include="NHSpecificTest\NH1608\Fixture.cs" />
    <Compile Include="NHSpecificTest\NH1612\Area.cs" />
    <Compile Include="NHSpecificTest\NH1612\AreaStatistics.cs" />
    <Compile Include="NHSpecificTest\NH1612\City.cs" />
    <Compile Include="NHSpecificTest\NH1612\Country.cs" />
    <Compile Include="NHSpecificTest\NH1612\MonetaryValue.cs" />
    <Compile Include="NHSpecificTest\NH1612\NativeSqlCollectionLoaderFixture.cs" />
    <Compile Include="NHSpecificTest\NH1612\Person.cs" />
    <Compile Include="NHSpecificTest\NH1619\Fixture.cs" />
    <Compile Include="NHSpecificTest\NH1619\Model.cs" />
    <Compile Include="NHSpecificTest\NH1621\Fixture.cs" />
    <Compile Include="NHSpecificTest\NH1621\Model.cs" />
    <Compile Include="NHSpecificTest\NH1632\Fixture.cs" />
    <Compile Include="NHSpecificTest\NH1632\Model.cs" />
    <Compile Include="NHSpecificTest\NH1640\Entity.cs" />
    <Compile Include="NHSpecificTest\NH1640\Fixture.cs" />
    <Compile Include="NHSpecificTest\NH1643\Department.cs" />
    <Compile Include="NHSpecificTest\NH1643\Employee.cs" />
    <Compile Include="NHSpecificTest\NH1643\Fixture.cs" />
    <Compile Include="NHSpecificTest\NH1654\Fixture.cs" />
    <Compile Include="NHSpecificTest\NH1654\Employee.cs" />
    <Compile Include="NHSpecificTest\NH1675\Fixture.cs" />
    <Compile Include="NHSpecificTest\NH1675\Person.cs" />
    <Compile Include="NHSpecificTest\NH1677\Fixture.cs" />
    <Compile Include="NHSpecificTest\NH1679\DomainClass.cs" />
    <Compile Include="NHSpecificTest\NH1679\Fixture.cs" />
    <Compile Include="NHSpecificTest\NH1689\DomainClass.cs" />
    <Compile Include="NHSpecificTest\NH1689\SampleTest.cs" />
    <Compile Include="NHSpecificTest\NH1691\Domain.cs" />
    <Compile Include="NHSpecificTest\NH1691\Fixture.cs" />
    <Compile Include="NHSpecificTest\NH280\Fixture.cs" />
    <Compile Include="NHSpecificTest\NH280\Foo.cs" />
    <Compile Include="NHSpecificTest\NH1018\Employee.cs" />
    <Compile Include="NHSpecificTest\NH1018\Employer.cs" />
    <Compile Include="NHSpecificTest\NH1018\NH1018Fixture.cs" />
    <Compile Include="NHSpecificTest\NH1054\DummyTransactionFactory.cs" />
    <Compile Include="NHSpecificTest\NH1054\NH1054Fixture.cs" />
    <Compile Include="NHSpecificTest\NH1080\Domain.cs" />
    <Compile Include="NHSpecificTest\NH1080\Fixture.cs" />
    <Compile Include="NHSpecificTest\NH298\Category.cs" />
    <Compile Include="NHSpecificTest\NH298\IndexedBidirectionalOneToManyTest.cs" />
    <Compile Include="NHSpecificTest\NH364\Invoice.cs" />
    <Compile Include="NHSpecificTest\NH662\Domain.cs" />
    <Compile Include="NHSpecificTest\NH662\Fixture.cs" />
    <Compile Include="NHSpecificTest\NH693\Fixture.cs" />
    <Compile Include="NHSpecificTest\NH693\Something.cs" />
    <Compile Include="NHSpecificTest\NH883\Cat.cs" />
    <Compile Include="NHSpecificTest\NH883\Fixture.cs" />
    <Compile Include="NHSpecificTest\Docs\Associations\BiM21\Address.cs" />
    <Compile Include="NHSpecificTest\Docs\Associations\BiM21\Fixture.cs" />
    <Compile Include="NHSpecificTest\Docs\Associations\BiM21\Person.cs" />
    <Compile Include="NHSpecificTest\Docs\ExampleParentChild\Child.cs" />
    <Compile Include="NHSpecificTest\Docs\ExampleParentChild\Parent.cs" />
    <Compile Include="NHSpecificTest\NH1359\Fixture.cs" />
    <Compile Include="NHSpecificTest\NH1359\Person.cs" />
    <Compile Include="NHSpecificTest\Docs\ExampleParentChild\UpdateFixture.cs" />
    <Compile Include="NHSpecificTest\Docs\PersistentClasses\Cat.cs" />
    <Compile Include="NHSpecificTest\EmptyMappingsFixture.cs" />
    <Compile Include="NHSpecificTest\GetSetHelperFixture.cs" />
    <Compile Include="NHSpecificTest\GetTest.cs" />
    <Compile Include="NHSpecificTest\LazyLoadBugTest.cs" />
    <Compile Include="NHSpecificTest\MapFixture.cs" />
    <Compile Include="NHSpecificTest\NH247\Fixture.cs" />
    <Compile Include="NHSpecificTest\NH247\LiteralDescription.cs" />
    <Compile Include="NHSpecificTest\NH251\CustomAccessDO.cs" />
    <Compile Include="NHSpecificTest\NH251\CustomAccessFixture.cs" />
    <Compile Include="NHSpecificTest\NH257\Fixture.cs" />
    <Compile Include="NHSpecificTest\NH257\Party.cs" />
    <Compile Include="NHSpecificTest\NH257\User.cs" />
    <Compile Include="NHSpecificTest\NH257\UserGroup.cs" />
    <Compile Include="NHSpecificTest\NH266\A.cs" />
    <Compile Include="NHSpecificTest\NH266\B.cs" />
    <Compile Include="NHSpecificTest\NH266\C.cs" />
    <Compile Include="NHSpecificTest\NH266\Fixture.cs" />
    <Compile Include="NHSpecificTest\NH266\User.cs" />
    <Compile Include="NHSpecificTest\NH266\UserFixture.cs" />
    <Compile Include="NHSpecificTest\NH276\Building.cs" />
    <Compile Include="NHSpecificTest\NH276\Fixture.cs" />
    <Compile Include="NHSpecificTest\NH276\JoinedSubclass\AbstractRequest.cs" />
    <Compile Include="NHSpecificTest\NH276\JoinedSubclass\Fixture.cs" />
    <Compile Include="NHSpecificTest\NH276\JoinedSubclass\Organization.cs" />
    <Compile Include="NHSpecificTest\NH276\JoinedSubclass\Request.cs" />
    <Compile Include="NHSpecificTest\NH276\JoinedSubclass\Status.cs" />
    <Compile Include="NHSpecificTest\NH276\Office.cs" />
    <Compile Include="NHSpecificTest\NH283\Fixture.cs" />
    <Compile Include="NHSpecificTest\NH295\JoinedSubclassFixture.cs" />
    <Compile Include="NHSpecificTest\NH295\Party.cs" />
    <Compile Include="NHSpecificTest\NH295\SubclassFixture.cs" />
    <Compile Include="NHSpecificTest\NH295\User.cs" />
    <Compile Include="NHSpecificTest\NH295\UserGroup.cs" />
    <Compile Include="NHSpecificTest\NH296\Fixture.cs" />
    <Compile Include="NHSpecificTest\NH296\Product.cs" />
    <Compile Include="NHSpecificTest\NH296\ProductPK.cs" />
    <Compile Include="NHSpecificTest\NH296\Stock.cs" />
    <Compile Include="NHSpecificTest\NH309\Fixture.cs" />
    <Compile Include="NHSpecificTest\NH309\Menu.cs" />
    <Compile Include="NHSpecificTest\NH309\Node.cs" />
    <Compile Include="NHSpecificTest\NH315\Client.cs" />
    <Compile Include="NHSpecificTest\NH315\ClientPersons.cs" />
    <Compile Include="NHSpecificTest\NH315\Fixture.cs" />
    <Compile Include="NHSpecificTest\NH315\Person.cs" />
    <Compile Include="NHSpecificTest\NH317\Fixture.cs" />
    <Compile Include="NHSpecificTest\NH317\Node.cs" />
    <Compile Include="NHSpecificTest\NH318\Fixture.cs" />
    <Compile Include="NHSpecificTest\NH318\NotNullPropertyHolder.cs" />
    <Compile Include="NHSpecificTest\NH335\Fixture.cs" />
    <Compile Include="NHSpecificTest\NH335\Model.cs" />
    <Compile Include="NHSpecificTest\NH345\Client.cs" />
    <Compile Include="NHSpecificTest\NH345\Fixture.cs" />
    <Compile Include="NHSpecificTest\NH345\Project.cs" />
    <Compile Include="NHSpecificTest\NH350\Fixture.cs" />
    <Compile Include="NHSpecificTest\NH350\SecurityDomain.cs" />
    <Compile Include="NHSpecificTest\NH364\Category.cs" />
    <Compile Include="NHSpecificTest\NH364\Fixture.cs" />
    <Compile Include="NHSpecificTest\NH364\Link.cs" />
    <Compile Include="NHSpecificTest\NH369\BaseClass.cs" />
    <Compile Include="NHSpecificTest\NH369\Fixture.cs" />
    <Compile Include="NHSpecificTest\NH369\JoinedSubClass.cs" />
    <Compile Include="NHSpecificTest\NH369\KeyManyToOneClass.cs" />
    <Compile Include="NHSpecificTest\NH372\Fixture.cs" />
    <Compile Include="NHSpecificTest\NH372\Model.cs" />
    <Compile Include="NHSpecificTest\NH386\Fixture.cs" />
    <Compile Include="NHSpecificTest\NH386\_Child.cs" />
    <Compile Include="NHSpecificTest\NH386\_Parent.cs" />
    <Compile Include="NHSpecificTest\NH392\Fixture.cs" />
    <Compile Include="NHSpecificTest\NH392\UnsavedValueMinusOne.cs" />
    <Compile Include="NHSpecificTest\NH401\Club.cs" />
    <Compile Include="NHSpecificTest\NH401\Clubmember.cs" />
    <Compile Include="NHSpecificTest\NH401\Fixture.cs" />
    <Compile Include="NHSpecificTest\NH440\Apple.cs" />
    <Compile Include="NHSpecificTest\NH440\Fixture.cs" />
    <Compile Include="NHSpecificTest\NH440\Fruit.cs" />
    <Compile Include="NHSpecificTest\NH464\DateRange.cs" />
    <Compile Include="NHSpecificTest\NH464\Fixture.cs" />
    <Compile Include="NHSpecificTest\NH464\Promotion.cs" />
    <Compile Include="NHSpecificTest\NH464\PromotionWindow.cs" />
    <Compile Include="NHSpecificTest\NH467\Fixture.cs" />
    <Compile Include="NHSpecificTest\NH467\Model.cs" />
    <Compile Include="NHSpecificTest\NH479\Classes.cs" />
    <Compile Include="NHSpecificTest\NH479\Fixture.cs" />
    <Compile Include="NHSpecificTest\NH47Fixture.cs" />
    <Compile Include="NHSpecificTest\NH480\Fixture.cs" />
    <Compile Include="NHSpecificTest\NH496\Fixture.cs" />
    <Compile Include="NHSpecificTest\NH496\WronglyMappedClass.cs" />
    <Compile Include="NHSpecificTest\NH508\Fixture.cs" />
    <Compile Include="NHSpecificTest\NH508\User.cs" />
    <Compile Include="NHSpecificTest\NH521\DomainModel.cs" />
    <Compile Include="NHSpecificTest\NH521\Fixture.cs" />
    <Compile Include="NHSpecificTest\NH523\ClassA.cs" />
    <Compile Include="NHSpecificTest\NH523\ClassB.cs" />
    <Compile Include="NHSpecificTest\NH523\Fixture.cs" />
    <Compile Include="NHSpecificTest\NH525\Classes.cs" />
    <Compile Include="NHSpecificTest\NH525\Fixture.cs" />
    <Compile Include="NHSpecificTest\NH534\Classes.cs" />
    <Compile Include="NHSpecificTest\NH534\Fixture.cs" />
    <Compile Include="NHSpecificTest\NH548\ComponentObject.cs" />
    <Compile Include="NHSpecificTest\NH548\MainObject.cs" />
    <Compile Include="NHSpecificTest\NH548\Fixture.cs" />
    <Compile Include="NHSpecificTest\NH552\Fixture.cs" />
    <Compile Include="NHSpecificTest\NH552\Model.cs" />
    <Compile Include="NHSpecificTest\NH593\Classes.cs" />
    <Compile Include="NHSpecificTest\NH593\Fixture.cs" />
    <Compile Include="NHSpecificTest\NH606\Fixture.cs" />
    <Compile Include="NHSpecificTest\NH607\Package.cs" />
    <Compile Include="NHSpecificTest\NH607\PackageItem.cs" />
    <Compile Include="NHSpecificTest\NH607\PackageParty.cs" />
    <Compile Include="NHSpecificTest\NH607\PersistentObject.cs" />
    <Compile Include="NHSpecificTest\NH607\PPP.cs" />
    <Compile Include="NHSpecificTest\NH607\Fixture.cs" />
    <Compile Include="NHSpecificTest\NH623\Classes.cs" />
    <Compile Include="NHSpecificTest\NH623\Fixture.cs" />
    <Compile Include="NHSpecificTest\NH637\Fixture.cs" />
    <Compile Include="NHSpecificTest\NH642\Fixture.cs" />
    <Compile Include="NHSpecificTest\NH643\Domain.cs" />
    <Compile Include="NHSpecificTest\NH643\Fixture.cs" />
    <Compile Include="NHSpecificTest\NH681\Classes.cs" />
    <Compile Include="NHSpecificTest\NH681\Fixture.cs" />
    <Compile Include="NHSpecificTest\NH687\Domain.cs" />
    <Compile Include="NHSpecificTest\NH687\Fixture.cs" />
    <Compile Include="NHSpecificTest\NH704\Cat.cs" />
    <Compile Include="NHSpecificTest\NH704\Fixture.cs" />
    <Compile Include="NHSpecificTest\NH706\DomainObjects.cs" />
    <Compile Include="NHSpecificTest\NH706\Fixture.cs" />
    <Compile Include="NHSpecificTest\NH712\Classes.cs" />
    <Compile Include="NHSpecificTest\NH712\Fixture.cs" />
    <Compile Include="NHSpecificTest\NH719\Domain.cs" />
    <Compile Include="NHSpecificTest\NH719\Fixture.cs" />
    <Compile Include="NHSpecificTest\NH720\Domain.cs" />
    <Compile Include="NHSpecificTest\NH720\Fixture.cs" />
    <Compile Include="NHSpecificTest\NH732\Fixture.cs" />
    <Compile Include="NHSpecificTest\NH734\Domain.cs" />
    <Compile Include="NHSpecificTest\NH734\Fixture.cs" />
    <Compile Include="NHSpecificTest\NH555\Classes.cs" />
    <Compile Include="NHSpecificTest\NH555\Fixture.cs" />
    <Compile Include="NHSpecificTest\NH739\Cat.cs" />
    <Compile Include="NHSpecificTest\NH739\Fixture.cs" />
    <Compile Include="NHSpecificTest\NH742\Classes.cs" />
    <Compile Include="NHSpecificTest\NH742\Fixture.cs" />
    <Compile Include="NHSpecificTest\NH750\Device.cs" />
    <Compile Include="NHSpecificTest\NH750\Drive.cs" />
    <Compile Include="NHSpecificTest\NH750\Fixture.cs" />
    <Compile Include="NHSpecificTest\NH776\Domain.cs" />
    <Compile Include="NHSpecificTest\NH776\Fixture.cs" />
    <Compile Include="NHSpecificTest\NH826\Entities.cs" />
    <Compile Include="NHSpecificTest\NH826\Fixture.cs" />
    <Compile Include="NHSpecificTest\NH830\AutoFlushTestFixture.cs" />
    <Compile Include="NHSpecificTest\NH830\Cat.cs" />
    <Compile Include="NHSpecificTest\NH845\Fixture.cs" />
    <Compile Include="NHSpecificTest\NH851\Fixture.cs" />
    <Compile Include="NHSpecificTest\NH864\Fixture.cs" />
    <Compile Include="NHSpecificTest\NH864\ObjectWithNullableInt32.cs" />
    <Compile Include="NHSpecificTest\NH873\Fixture.cs">
      <SubType>Code</SubType>
    </Compile>
    <Compile Include="NHSpecificTest\NH887\Child.cs" />
    <Compile Include="NHSpecificTest\NH887\Consumer.cs" />
    <Compile Include="NHSpecificTest\NH887\Fixture.cs" />
    <Compile Include="NHSpecificTest\NH887\Parent.cs" />
    <Compile Include="NHSpecificTest\NH898\ClassA.cs" />
    <Compile Include="NHSpecificTest\NH898\ClassB.cs" />
    <Compile Include="NHSpecificTest\NH898\ClassBParent.cs" />
    <Compile Include="NHSpecificTest\NH898\ClassC.cs" />
    <Compile Include="NHSpecificTest\NH898\NH898Fixture.cs" />
    <Compile Include="NHSpecificTest\NH901\Fixture.cs" />
    <Compile Include="NHSpecificTest\NH901\Model.cs" />
    <Compile Include="NHSpecificTest\NH930\NH930Fixture.cs" />
    <Compile Include="NHSpecificTest\NH930\Model.cs" />
    <Compile Include="NHSpecificTest\NH940\A.cs" />
    <Compile Include="NHSpecificTest\NH940\B.cs" />
    <Compile Include="NHSpecificTest\NH940\MyException.cs" />
    <Compile Include="NHSpecificTest\NH940\NH940Fixture.cs" />
    <Compile Include="NHSpecificTest\NH952\Asset.cs" />
    <Compile Include="NHSpecificTest\NH952\Item.cs" />
    <Compile Include="NHSpecificTest\NH952\NH952Fixture.cs" />
    <Compile Include="NHSpecificTest\NH952\PhysicalItem.cs" />
    <Compile Include="NHSpecificTest\NH952\SellableItem.cs" />
    <Compile Include="NHSpecificTest\NH958\Female.cs" />
    <Compile Include="NHSpecificTest\NH958\Hobby.cs" />
    <Compile Include="NHSpecificTest\NH958\Male.cs" />
    <Compile Include="NHSpecificTest\NH958\Person.cs" />
    <Compile Include="NHSpecificTest\NH958\NH958Fixture.cs" />
    <Compile Include="NHSpecificTest\NH962\Child.cs" />
    <Compile Include="NHSpecificTest\NH962\NH962Fixture.cs" />
    <Compile Include="NHSpecificTest\NH962\Parent.cs" />
    <Compile Include="NHSpecificTest\NH965\CompositeElement.cs" />
    <Compile Include="NHSpecificTest\NH965\Container.cs" />
    <Compile Include="NHSpecificTest\NH965\NH965Fixture.cs" />
    <Compile Include="NHSpecificTest\NH980\IdOnly.cs" />
    <Compile Include="NHSpecificTest\NH980\NH980Fixture.cs" />
    <Compile Include="NHSpecificTest\NH995\Fixture.cs" />
    <Compile Include="NHSpecificTest\NH995\LogPlugin.cs" />
    <Compile Include="NHSpecificTest\NH995\Model.cs" />
    <Compile Include="NHSpecificTest\NH1280\NH1280Fixture.cs" />
    <Compile Include="NHSpecificTest\NH1280\Person.cs" />
    <Compile Include="NHSpecificTest\NH1356\Fixture.cs" />
    <Compile Include="NHSpecificTest\NH1356\Model.cs" />
    <Compile Include="NHSpecificTest\NodeFixture.cs" />
    <Compile Include="NHSpecificTest\OptimisticConcurrencyFixture.cs" />
    <Compile Include="NHSpecificTest\NH892\Fixture.cs" />
    <Compile Include="NHSpecificTest\NH892\Model.cs" />
    <Compile Include="NHSpecificTest\ProxyValidator\Fixture.cs" />
    <Compile Include="NHSpecificTest\NH1362\Fixture.cs" />
    <Compile Include="NHSpecificTest\NH1362\Model.cs" />
    <Compile Include="NHSpecificTest\SessionIdLoggingContextTest\Model.cs" />
    <Compile Include="NHSpecificTest\SessionIdLoggingContextTest\PerfTest.cs" />
    <Compile Include="NHSpecificTest\SetFixture.cs" />
    <Compile Include="NHSpecificTest\SimpleComponentFixture.cs" />
    <Compile Include="NHSpecificTest\UnsavedValueFixture.cs" />
    <Compile Include="NHSpecificTest\UserTypeFixture.cs" />
    <Compile Include="NHSpecificTest\VersionTest.cs" />
    <Compile Include="ObjectAssertion.cs" />
    <Compile Include="Ondelete\Address.cs" />
    <Compile Include="Ondelete\Child.cs" />
    <Compile Include="Ondelete\EFG.cs" />
    <Compile Include="Ondelete\Employee.cs" />
    <Compile Include="Ondelete\JoinedSubclassFixture.cs" />
    <Compile Include="Ondelete\OnDeleteFixture.cs" />
    <Compile Include="Ondelete\Parent.cs" />
    <Compile Include="Ondelete\ParentChildFixture.cs" />
    <Compile Include="Ondelete\Person.cs" />
    <Compile Include="Ondelete\Salesperson.cs" />
    <Compile Include="Operations\AbstractOperationTestCase.cs" />
    <Compile Include="Operations\Address.cs" />
    <Compile Include="Operations\Competition.cs" />
    <Compile Include="Operations\Competitor.cs" />
    <Compile Include="Operations\Employee.cs" />
    <Compile Include="Operations\Employer.cs" />
    <Compile Include="Operations\MergeFixture.cs" />
    <Compile Include="Operations\Node.cs" />
    <Compile Include="Operations\NumberedNode.cs" />
    <Compile Include="Operations\Person.cs" />
    <Compile Include="Operations\PersonalDetails.cs" />
    <Compile Include="Operations\TimestampedEntity.cs" />
    <Compile Include="Operations\VersionedEntity.cs" />
    <Compile Include="Pagination\CustomDialectFixture.cs" />
    <Compile Include="Pagination\CustomMsSqlDialect.cs" />
    <Compile Include="Pagination\CustomMsSqlDriver.cs" />
    <Compile Include="Pagination\DataPoint.cs" />
    <Compile Include="Pagination\PaginationFixture.cs" />
    <Compile Include="ProjectionFixtures\Key.cs" />
    <Compile Include="ProjectionFixtures\Fixture.cs" />
    <Compile Include="ProjectionFixtures\NodeType.cs" />
    <Compile Include="ProjectionFixtures\TreeNode.cs" />
    <Compile Include="PropertyRef\A.cs" />
    <Compile Include="PropertyRef\B.cs" />
    <Compile Include="PropertyRef\KeyPropertyRefFixture.cs" />
    <Compile Include="PropertyTest\BackFieldAccessorFixture.cs" />
    <Compile Include="PropertyTest\BasicSetterExceptionFixture.cs" />
    <Compile Include="PropertyTest\ReadonlyAccessorFixture.cs" />
    <Compile Include="PropertyTest\FieldAccessorFixture.cs" />
    <Compile Include="PropertyTest\FieldCamelCaseFixture.cs" />
    <Compile Include="PropertyTest\FieldCamelCaseUnderscoreFixture.cs" />
    <Compile Include="PropertyTest\FieldClass.cs" />
    <Compile Include="PropertyTest\FieldGetterFixture.cs" />
    <Compile Include="PropertyTest\FieldLowerCaseFixture.cs" />
    <Compile Include="PropertyTest\FieldLowerCaseUnderscoreFixture.cs" />
    <Compile Include="PropertyTest\FieldPascalCaseMUnderscoreFixture.cs" />
    <Compile Include="PropertyTest\FieldPascalCaseUnderscoreFixture.cs" />
    <Compile Include="PropertyTest\FieldSetterExceptionFixture.cs" />
    <Compile Include="PropertyTest\NoSetterAccessorFixture.cs" />
    <Compile Include="PropertyTest\NoSetterCamelCaseFixture.cs" />
    <Compile Include="PropertyTest\NoSetterCamelCaseUnderscoreFixture.cs" />
    <Compile Include="PropertyTest\NoSetterLowerCaseFixture.cs" />
    <Compile Include="PropertyTest\NoSetterLowerCaseUnderscoreFixture.cs" />
    <Compile Include="PropertyTest\NoSetterPascalCaseMUnderscoreFixture.cs" />
    <Compile Include="PropertyTest\NoSetterPascalCaseUnderscoreFixture.cs" />
    <Compile Include="ProxyTest\AProxy.cs" />
    <Compile Include="ProxyTest\NHibernateProxyHelperFixture.cs" />
    <Compile Include="QueryTest\Aggregated.cs" />
    <Compile Include="QueryTest\AggregateReturnTypesFixture.cs" />
    <Compile Include="QueryTest\CountFixture.cs" />
    <Compile Include="QueryTest\DetachedQueryFixture.cs" />
    <Compile Include="QueryTest\MultiCriteriaFixture.cs" />
    <Compile Include="QueryTest\MultipleQueriesFixture.cs" />
    <Compile Include="QueryTest\NamedParametersFixture.cs" />
    <Compile Include="QueryTest\PositionalParametersFixture.cs" />
    <Compile Include="QueryTest\QueryParametersFixture.cs" />
    <Compile Include="ReflectionOptimizerTest\LcgFixture.cs" />
    <Compile Include="SecondLevelCacheTest\QueryCacheFixture.cs" />
    <Compile Include="SqlTest\Custom\CustomSQLSupportTest.cs" />
    <Compile Include="SqlTest\Custom\CustomStoredProcSupportTest.cs" />
    <Compile Include="SqlTest\Custom\MySQL\MySQLTest.cs" />
    <Compile Include="SqlTest\Custom\Oracle\OracleCustomSQLFixture.cs" />
    <Compile Include="SqlTest\SqlTypeFactoryFixture.cs" />
    <Compile Include="Stateless\Naturalness.cs" />
    <Compile Include="Stateless\StatelessWithRelationsFixture.cs" />
    <Compile Include="Tools\hbm2ddl\SchemaExportTests\AutoQuoteFixture.cs" />
    <Compile Include="Tools\hbm2ddl\SchemaExportTests\WithColumnTag.cs" />
    <Compile Include="Tools\hbm2ddl\SchemaExportTests\WithColumnTagFixture.cs" />
    <Compile Include="Tools\hbm2ddl\SchemaMetadataUpdaterTest\HeavyEntity.cs" />
    <Compile Include="Tools\hbm2ddl\SchemaMetadataUpdaterTest\SchemaMetadataUpdaterFixture.cs" />
    <Compile Include="Tools\hbm2ddl\SchemaUpdate\MigrationFixture.cs" />
    <Compile Include="Tools\hbm2ddl\SchemaUpdate\Person.cs" />
    <Compile Include="Tools\hbm2ddl\SchemaUpdate\Version.cs" />
    <Compile Include="SecondLevelCacheTest\AnotherItem.cs" />
    <Compile Include="SecondLevelCacheTest\Item.cs" />
    <Compile Include="SecondLevelCacheTest\SecondLevelCacheTest.cs" />
    <Compile Include="SessionCacheTest.cs" />
    <Compile Include="SqlLogSpy.cs" />
    <Compile Include="SqlCommandTest\SqlDeleteBuilderFixture.cs" />
    <Compile Include="SqlCommandTest\SqlInsertBuilderFixture.cs" />
    <Compile Include="SqlCommandTest\SqlSelectBuilderFixture.cs" />
    <Compile Include="SqlCommandTest\SqlSimpleSelectBuilderFixture.cs" />
    <Compile Include="SqlCommandTest\SqlStringBuilderFixture.cs" />
    <Compile Include="SqlCommandTest\SqlStringFixture.cs" />
    <Compile Include="SqlCommandTest\SqlStringParameterFixture.cs" />
    <Compile Include="SqlCommandTest\SqlUpdateBuilderFixture.cs" />
    <Compile Include="SqlCommandTest\TemplateFixture.cs" />
    <Compile Include="SqlTest\Dimension.cs" />
    <Compile Include="SqlTest\Employment.cs" />
    <Compile Include="SqlTest\Custom\Firebird\FireBirdTest.cs" />
    <Compile Include="SqlTest\Query\NativeSQLQueriesFixture.cs" />
    <Compile Include="SqlTest\Identity\IdentityInsertWithStoredProcsTest.cs" />
    <Compile Include="SqlTest\Query\Item.cs" />
    <Compile Include="SqlTest\MonetaryAmount.cs" />
    <Compile Include="SqlTest\MonetaryAmountUserType.cs" />
    <Compile Include="SqlTest\Identity\MsSQL\MSSQLIdentityInsertWithStoredProcsTest.cs" />
    <Compile Include="SqlTest\Custom\MsSQL\MSSQLTest.cs" />
    <Compile Include="SqlTest\NullDateUserType.cs" />
    <Compile Include="SqlTest\Order.cs" />
    <Compile Include="SqlTest\Organization.cs" />
    <Compile Include="SqlTest\Person.cs" />
    <Compile Include="SqlTest\Product.cs" />
    <Compile Include="SqlTest\Query\SelfReferencingCollectionLoadTest.cs" />
    <Compile Include="SqlTest\SpaceShip.cs" />
    <Compile Include="SqlTest\Speech.cs" />
    <Compile Include="Stateless\Document.cs" />
    <Compile Include="Stateless\Paper.cs" />
    <Compile Include="Stateless\StatelessSessionFixture.cs" />
    <Compile Include="Stats\Continent.cs" />
    <Compile Include="Stats\Country.cs" />
    <Compile Include="Stats\Locality.cs" />
    <Compile Include="Stats\Province.cs" />
    <Compile Include="Stats\SessionStatsFixture.cs" />
    <Compile Include="Stats\State.cs" />
    <Compile Include="Stats\StatsFixture.cs" />
    <Compile Include="SubclassFilterTest\JoinedSubclassFilterTest.cs" />
    <Compile Include="SubclassFilterTest\Customer.cs" />
    <Compile Include="SubclassFilterTest\DiscrimSubclassFilterTest.cs" />
    <Compile Include="SubclassFilterTest\Employee.cs" />
    <Compile Include="SubclassFilterTest\Person.cs" />
    <Compile Include="Subclass\EnumDiscriminator\Bar.cs" />
    <Compile Include="Subclass\EnumDiscriminator\Baz.cs" />
    <Compile Include="Subclass\EnumDiscriminator\Colors.cs" />
    <Compile Include="Subclass\EnumDiscriminator\EnumDiscriminatorFixture.cs" />
    <Compile Include="Subclass\EnumDiscriminator\Foo.cs" />
    <Compile Include="Subclass\SubclassAssert.cs" />
    <Compile Include="Subclass\SubclassBase.cs" />
    <Compile Include="Subclass\SubclassExtendsFixture.cs" />
    <Compile Include="Subclass\SubclassFixture.cs" />
    <Compile Include="Subclass\SubclassOne.cs" />
    <Compile Include="SubselectFetchTest\Child.cs" />
    <Compile Include="SubselectFetchTest\Parent.cs" />
    <Compile Include="SubselectFetchTest\SubselectFetchFixture.cs" />
    <Compile Include="SystemTransactions\TransactionFixture.cs" />
    <Compile Include="SystemTransactions\TransactionNotificationFixture.cs" />
    <Compile Include="TestCase.cs" />
    <Compile Include="TestConfigurationHelper.cs" />
    <Compile Include="TestTestCase.cs" />
    <Compile Include="Tools\hbm2ddl\SchemaValidator\SchemaValidateFixture.cs" />
    <Compile Include="Tools\hbm2ddl\SchemaValidator\Version.cs" />
    <Compile Include="TransactionTest\TransactionFixture.cs" />
    <Compile Include="TransactionTest\TransactionNotificationFixture.cs" />
    <Compile Include="TransformTests\AliasToBeanResultTransformerFixture.cs" />
    <Compile Include="TransformTests\Simple.cs" />
    <Compile Include="TypedManyToOne\Address.cs" />
    <Compile Include="TypedManyToOne\AddressId.cs" />
    <Compile Include="TypedManyToOne\Customer.cs" />
    <Compile Include="TypedManyToOne\TypedManyToOneTest.cs" />
    <Compile Include="TypeParameters\DefaultValueIntegerType.cs" />
    <Compile Include="TypeParameters\DefinedTypeForIdFixture.cs" />
    <Compile Include="TypeParameters\EntityCustomId.cs" />
    <Compile Include="TypeParameters\TypeParameterTest.cs" />
    <Compile Include="TypeParameters\Widget.cs" />
    <Compile Include="TypesTest\BinaryBlobClass.cs" />
    <Compile Include="TypesTest\BinaryBlobTypeFixture.cs" />
    <Compile Include="TypesTest\BinaryClass.cs" />
    <Compile Include="TypesTest\BinaryTypeFixture.cs" />
    <Compile Include="TypesTest\BooleanClass.cs" />
    <Compile Include="TypesTest\BooleanTypeFixture.cs" />
    <Compile Include="TypesTest\ByteClass.cs" />
    <Compile Include="TypesTest\ByteTypeFixture.cs" />
    <Compile Include="TypesTest\CurrencyClass.cs" />
    <Compile Include="TypesTest\CurrencyTypeFixture.cs" />
    <Compile Include="TypesTest\DateClass.cs" />
    <Compile Include="TypesTest\DateTypeTest.cs" />
    <Compile Include="TypesTest\TimeAsTimeSpanClass.cs" />
    <Compile Include="TypesTest\TimeAsTimeSpanTypeFixture.cs" />
    <Compile Include="TypesTest\TimeSpanClass.cs" />
    <Compile Include="TypesTest\DateTime2TypeFixture.cs" />
    <Compile Include="TypesTest\DateTimeTypeFixture.cs" />
    <Compile Include="TypesTest\DecimalClass.cs" />
    <Compile Include="TypesTest\DecimalTypeFixture.cs" />
    <Compile Include="TypesTest\DoubleClass.cs" />
    <Compile Include="TypesTest\DoubleTypeFixture.cs" />
    <Compile Include="TypesTest\EntityClass.cs" />
    <Compile Include="TypesTest\EntityTypeFixture.cs" />
    <Compile Include="TypesTest\EnumCharClass.cs" />
    <Compile Include="TypesTest\EnumCharTypeFixture.cs" />
    <Compile Include="TypesTest\EnumStringClass.cs" />
    <Compile Include="TypesTest\EnumStringTypeFixture.cs" />
    <Compile Include="TypesTest\GenericEnumStringClass.cs" />
    <Compile Include="TypesTest\GenericEnumStringTypeFixture.cs" />
    <Compile Include="TypesTest\GuidClass.cs" />
    <Compile Include="TypesTest\GuidTypeFixture.cs" />
    <Compile Include="TypesTest\Int16TypeFixture.cs" />
    <Compile Include="TypesTest\Int32TypeFixture.cs" />
    <Compile Include="TypesTest\Int64TypeFixture.cs" />
    <Compile Include="TypesTest\PersistentEnumClass.cs" />
    <Compile Include="TypesTest\PersistentEnumTypeFixture.cs" />
    <Compile Include="TypesTest\SByteTypeFixture.cs" />
    <Compile Include="TypesTest\SerializableTypesFixture.cs" />
    <Compile Include="TypesTest\StringClass.cs" />
    <Compile Include="TypesTest\StringClobClass.cs" />
    <Compile Include="TypesTest\StringClobTypeFixture.cs" />
    <Compile Include="TypesTest\StringTypeFixture.cs" />
    <Compile Include="TypesTest\TicksTypeFixture.cs" />
    <Compile Include="TypesTest\TimeSpanTypeFixture.cs" />
    <Compile Include="TypesTest\TimestampTypeFixture.cs" />
    <Compile Include="TypesTest\TypeFactoryFixture.cs" />
    <Compile Include="TypesTest\TypeFixtureBase.cs" />
    <Compile Include="TypesTest\TypeSqlTypeFixture.cs" />
    <Compile Include="Unconstrained\Employee.cs" />
    <Compile Include="Unconstrained\Person.cs" />
    <Compile Include="Unconstrained\SimplyA.cs" />
    <Compile Include="Unconstrained\SimplyB.cs" />
    <Compile Include="Unconstrained\SimplyManyToOneIgnoreTest.cs" />
    <Compile Include="Unconstrained\UnconstrainedNoLazyTest.cs" />
    <Compile Include="Unconstrained\UnconstrainedTest.cs" />
    <Compile Include="Unionsubclass2\Address.cs" />
    <Compile Include="Unionsubclass2\Customer.cs" />
    <Compile Include="Unionsubclass2\Employee.cs" />
    <Compile Include="Unionsubclass2\Person.cs" />
    <Compile Include="Unionsubclass2\UnionSubclassFixture.cs" />
    <Compile Include="Unionsubclass\Alien.cs" />
    <Compile Include="Unionsubclass\Being.cs" />
    <Compile Include="Unionsubclass\Employee.cs" />
    <Compile Include="Unionsubclass\Hive.cs" />
    <Compile Include="Unionsubclass\Human.cs" />
    <Compile Include="Unionsubclass\Location.cs" />
    <Compile Include="Unionsubclass\Thing.cs" />
    <Compile Include="Unionsubclass\UnionSubclassFixture.cs" />
    <Compile Include="UserCollection\Email.cs" />
    <Compile Include="UserCollection\MyList.cs" />
    <Compile Include="UserCollection\MyListType.cs" />
    <Compile Include="UserCollection\Parameterized\DefaultableListImpl.cs" />
    <Compile Include="UserCollection\Parameterized\DefaultableListType.cs" />
    <Compile Include="UserCollection\Parameterized\Entity.cs" />
    <Compile Include="UserCollection\Parameterized\IDefaultableList.cs" />
    <Compile Include="UserCollection\Parameterized\ParameterizedUserCollectionTypeFixture.cs" />
    <Compile Include="UserCollection\Parameterized\PersistentDefaultableList.cs" />
    <Compile Include="UserCollection\PersistentMylist.cs" />
    <Compile Include="UserCollection\User.cs" />
    <Compile Include="UserCollection\UserCollectionTypeTest.cs" />
    <Compile Include="UtilityTest\AssemblyQualifiedTypeNameFixture.cs" />
    <Compile Include="UtilityTest\BasicFormatterFixture.cs" />
    <Compile Include="UtilityTest\ExpressionsHelperFixture.cs" />
    <Compile Include="UtilityTest\IdentityMapFixture.cs" />
    <Compile Include="UtilityTest\IdentityMapSequencedFixture.cs" />
    <Compile Include="UtilityTest\JoinedEnumerableFixture.cs" />
    <Compile Include="UtilityTest\JoinedEnumerableGenericFixture.cs" />
    <Compile Include="UtilityTest\LinkedHashMapFixture.cs" />
    <Compile Include="UtilityTest\LRUMapFixture.cs" />
    <Compile Include="UtilityTest\PropertiesHelperTest.cs" />
    <Compile Include="UtilityTest\ReflectHelperFixture.cs" />
    <Compile Include="UtilityTest\SafetyEnumerableFixture.cs" />
    <Compile Include="UtilityTest\SequencedHashMapFixture.cs" />
    <Compile Include="UtilityTest\SingletonEnumerableFixture.cs" />
    <Compile Include="UtilityTest\SoftLimitMRUCacheFixture.cs" />
    <Compile Include="UtilityTest\StringHelperFixture.cs" />
    <Compile Include="UtilityTest\StringTokenizerFixture.cs" />
    <Compile Include="UtilityTest\ThreadSafeDictionaryFixture.cs" />
    <Compile Include="UtilityTest\TypeNameParserFixture.cs" />
    <Compile Include="UtilityTest\WeakHashtableFixture.cs" />
    <Compile Include="VersionTest\Db\DbVersionFixture.cs" />
    <Compile Include="VersionTest\Db\Group.cs" />
    <Compile Include="VersionTest\Db\MsSQL\BinaryTimestamp.cs" />
    <Compile Include="VersionTest\Db\MsSQL\ComplexDomain.cs" />
    <Compile Include="VersionTest\Db\MsSQL\ComplexDomainFixture.cs" />
    <Compile Include="VersionTest\Db\MsSQL\GeneratedBinaryVersionFixture.cs" />
    <Compile Include="VersionTest\Db\MsSQL\SimpleVersioned.cs" />
    <Compile Include="VersionTest\Db\Permission.cs" />
    <Compile Include="VersionTest\Db\User.cs" />
    <Compile Include="VersionTest\Db\LazyVersionTest.cs" />
    <Compile Include="VersionTest\Person.cs" />
    <Compile Include="VersionTest\Task.cs" />
    <Compile Include="VersionTest\Thing.cs" />
    <Compile Include="VersionTest\VersionFixture.cs" />
    <EmbeddedResource Include="Component\Basic\User.hbm.xml" />
    <EmbeddedResource Include="NHSpecificTest\NH2061\Mappings.hbm.xml" />
    <EmbeddedResource Include="NHSpecificTest\NH2195\Mappings.hbm.xml" />
    <EmbeddedResource Include="NHSpecificTest\NH3187\Mappings.hbm.xml" />
    <EmbeddedResource Include="TypedManyToOne\Customer.hbm.xml" />
  </ItemGroup>
  <ItemGroup>
    <EmbeddedResource Include="CompositeId\ClassWithCompositeId.hbm.xml" />
    <EmbeddedResource Include="JoinedSubclass\JoinedSubclass.Customer.hbm.xml" />
    <EmbeddedResource Include="JoinedSubclass\JoinedSubclass.Employee.hbm.xml" />
    <EmbeddedResource Include="JoinedSubclass\JoinedSubclass.hbm.xml" />
    <EmbeddedResource Include="JoinedSubclass\JoinedSubclass.Person.hbm.xml" />
    <EmbeddedResource Include="MappingExceptions\A.ClassNotFound.hbm.xml" />
    <EmbeddedResource Include="MappingExceptions\A.PropertyNotFound.hbm.xml" />
    <EmbeddedResource Include="MappingExceptions\A.Valid.hbm.xml" />
    <EmbeddedResource Include="MappingExceptions\MissingDefCtor.hbm.xml" />
    <EmbeddedResource Include="NHSpecificTest\Docs\Associations\BiM21\Mappings.hbm.xml" />
    <EmbeddedResource Include="NHSpecificTest\Docs\ExampleParentChild\Mappings.hbm.xml" />
    <EmbeddedResource Include="NHSpecificTest\NH251\CustomAccessDO.hbm.xml" />
    <EmbeddedResource Include="NHSpecificTest\NH257\Mappings.hbm.xml" />
    <EmbeddedResource Include="NHSpecificTest\NH266\Mappings.hbm.xml" />
    <EmbeddedResource Include="NHSpecificTest\NH266\User.hbm.xml" />
    <EmbeddedResource Include="NHSpecificTest\NH276\JoinedSubclass\Mappings.hbm.xml" />
    <EmbeddedResource Include="NHSpecificTest\NH276\Mappings.hbm.xml" />
    <EmbeddedResource Include="NHSpecificTest\NH295\JoinedSubclass.hbm.xml" />
    <EmbeddedResource Include="NHSpecificTest\NH295\Subclass.hbm.xml" />
    <EmbeddedResource Include="NHSpecificTest\NH296\Mappings.hbm.xml" />
    <EmbeddedResource Include="NHSpecificTest\NH309\Menu.hbm.xml" />
    <EmbeddedResource Include="NHSpecificTest\NH309\Node.hbm.xml" />
    <EmbeddedResource Include="NHSpecificTest\NH315\Mappings.hbm.xml" />
    <EmbeddedResource Include="NHSpecificTest\NH317\Node.hbm.xml" />
    <EmbeddedResource Include="NHSpecificTest\NH318\Mappings.hbm.xml" />
    <EmbeddedResource Include="NHSpecificTest\NH345\Mappings.hbm.xml" />
    <EmbeddedResource Include="NHSpecificTest\NH350\Mappings.hbm.xml" />
    <EmbeddedResource Include="NHSpecificTest\NH364\Mappings.hbm.xml" />
    <EmbeddedResource Include="NHSpecificTest\NH369\BaseClass.hbm.xml" />
    <EmbeddedResource Include="NHSpecificTest\NH369\KeyManyToOneClass.hbm.xml" />
    <EmbeddedResource Include="ProxyTest\AProxy.hbm.xml" />
    <EmbeddedResource Include="Subclass\Subclass.Base.hbm.xml" />
    <EmbeddedResource Include="Subclass\Subclass.hbm.xml" />
    <EmbeddedResource Include="Subclass\Subclass.One.hbm.xml" />
    <EmbeddedResource Include="TypesTest\BinaryBlobClass.hbm.xml" />
    <EmbeddedResource Include="TypesTest\BinaryClass.hbm.xml" />
    <EmbeddedResource Include="TypesTest\BooleanClass.hbm.xml" />
    <EmbeddedResource Include="TypesTest\ByteClass.hbm.xml" />
    <EmbeddedResource Include="TypesTest\DecimalClass.hbm.xml" />
    <EmbeddedResource Include="TypesTest\DoubleClass.hbm.xml" />
    <EmbeddedResource Include="TypesTest\EnumStringClass.hbm.xml" />
    <EmbeddedResource Include="TypesTest\GuidClass.hbm.xml" />
    <EmbeddedResource Include="TypesTest\PersistentEnumClass.hbm.xml" />
    <EmbeddedResource Include="TypesTest\StringClass.hbm.xml" />
    <EmbeddedResource Include="TypesTest\StringClobClass.hbm.xml" />
  </ItemGroup>
  <ItemGroup>
    <None Include="App.config">
      <SubType>Designer</SubType>
    </None>
    <EmbeddedResource Include="Cascade\Circle\CascadeMergeToChildBeforeParent.hbm.xml">
      <SubType>Designer</SubType>
    </EmbeddedResource>
    <EmbeddedResource Include="Cascade\Circle\MultiPathCircleCascade.hbm.xml" />
    <EmbeddedResource Include="Cascade\MultiPathCascade.hbm.xml" />
    <EmbeddedResource Include="Cascade\OneToOneCascadeDelete\Hbm\Fk\Bidirectional\Mappings.hbm.xml" />
    <Compile Include="Cascade\OneToOneCascadeDelete\Hbm\Fk\Composite\DeleteOneToOneOrphansTest.cs" />
    <EmbeddedResource Include="Cascade\OneToOneCascadeDelete\Hbm\Fk\Composite\Mappings.hbm.xml" />
    <Compile Include="Cascade\OneToOneCascadeDelete\Hbm\Fk\Reversed\Bidirectional\DeleteOneToOneOrphansTest.cs" />
    <EmbeddedResource Include="Cascade\OneToOneCascadeDelete\Hbm\Fk\Reversed\Bidirectional\Mappings.hbm.xml" />
    <Compile Include="Cascade\OneToOneCascadeDelete\Hbm\Fk\Reversed\Unidirectional\DeleteOneToOneOrphansTest.cs" />
    <EmbeddedResource Include="Cascade\OneToOneCascadeDelete\Hbm\Fk\Reversed\Unidirectional\Mappings.hbm.xml" />
    <Compile Include="Cascade\OneToOneCascadeDelete\Hbm\Pk\Bidirectional\DeleteOneToOneOrphansTest.cs" />
    <EmbeddedResource Include="Cascade\OneToOneCascadeDelete\Hbm\Pk\Bidirectional\Mappings.hbm.xml" />
    <Compile Include="Cascade\OneToOneCascadeDelete\Hbm\Pk\Unidirectional\DeleteOneToOneOrphansTest.cs" />
    <EmbeddedResource Include="Cascade\OneToOneCascadeDelete\Hbm\Pk\Unidirectional\Mappings.hbm.xml" />
    <EmbeddedResource Include="Immutable\ContractVariation.hbm.xml" />
    <EmbeddedResource Include="Immutable\EntityWithMutableCollection\Inverse\ContractVariation.hbm.xml" />
    <EmbeddedResource Include="Immutable\EntityWithMutableCollection\Inverse\ContractVariationOneToManyJoin.hbm.xml" />
    <EmbeddedResource Include="Immutable\EntityWithMutableCollection\Inverse\ContractVariationVersioned.hbm.xml" />
    <EmbeddedResource Include="Immutable\EntityWithMutableCollection\Inverse\ContractVariationVersionedOneToManyJoin.hbm.xml" />
    <EmbeddedResource Include="Immutable\EntityWithMutableCollection\NonInverse\ContractVariation.hbm.xml" />
    <EmbeddedResource Include="Immutable\EntityWithMutableCollection\NonInverse\ContractVariationOneToManyJoin.hbm.xml" />
    <EmbeddedResource Include="Immutable\EntityWithMutableCollection\NonInverse\ContractVariationUnidir.hbm.xml" />
    <EmbeddedResource Include="Immutable\EntityWithMutableCollection\NonInverse\ContractVariationVersioned.hbm.xml" />
    <EmbeddedResource Include="Immutable\EntityWithMutableCollection\NonInverse\ContractVariationVersionedOneToManyJoin.hbm.xml" />
    <None Include="NHibernate.Test.build" />
    <None Include="NHibernate.Test.nunit" />
    <None Include="DbScripts\MsSql2008DialectLinqReadonlyCreateScript.sql">
      <CopyToOutputDirectory>Always</CopyToOutputDirectory>
    </None>
    <None Include="DbScripts\MsSql2008DialectLinqReadonlyDropScript.sql">
      <CopyToOutputDirectory>Always</CopyToOutputDirectory>
    </None>
    <EmbeddedResource Include="NHSpecificTest\NH2224\Mappings.hbm.xml" />
    <EmbeddedResource Include="NHSpecificTest\NH2279\Mappings.hbm.xml" />
    <EmbeddedResource Include="NHSpecificTest\NH2111\Mappings.hbm.xml" />
    <EmbeddedResource Include="NHSpecificTest\NH2322\Mappings.hbm.xml" />
    <EmbeddedResource Include="NHSpecificTest\NH2278\Mappings.hbm.xml" />
    <EmbeddedResource Include="NHSpecificTest\NH1136\Mappings.hbm.xml" />
    <EmbeddedResource Include="NHSpecificTest\NH2202\Mappings.hbm.xml" />
    <EmbeddedResource Include="NHSpecificTest\NH1869\Mappings.hbm.xml" />
    <EmbeddedResource Include="NHSpecificTest\NH2392\Mappings.hbm.xml" />
    <EmbeddedResource Include="NHSpecificTest\NH2409\Mappings.hbm.xml" />
    <EmbeddedResource Include="NHSpecificTest\NH2420\Mappings.hbm.xml" />
    <EmbeddedResource Include="NHSpecificTest\NH2441\Mappings.hbm.xml" />
    <EmbeddedResource Include="NHSpecificTest\NH2484\food-photo.jpg" />
    <EmbeddedResource Include="NHSpecificTest\NH2484\Mappings.hbm.xml" />
    <EmbeddedResource Include="ReadOnly\DataPoint.hbm.xml" />
    <EmbeddedResource Include="ReadOnly\Enrolment.hbm.xml" />
    <EmbeddedResource Include="ReadOnly\TextHolder.hbm.xml" />
    <EmbeddedResource Include="ReadOnly\VersionedNode.hbm.xml" />
    <EmbeddedResource Include="NHSpecificTest\NH2554\Mappings.hbm.xml" />
  </ItemGroup>
  <ItemGroup>
    <ProjectReference Include="..\NHibernate.DomainModel\NHibernate.DomainModel.csproj">
      <Project>{5C649B55-1B3F-4C38-9998-1B043E94A244}</Project>
      <Name>NHibernate.DomainModel</Name>
    </ProjectReference>
    <ProjectReference Include="..\NHibernate\NHibernate.csproj">
      <Project>{5909BFE7-93CF-4E5F-BE22-6293368AF01D}</Project>
      <Name>NHibernate</Name>
    </ProjectReference>
  </ItemGroup>
  <ItemGroup>
    <EmbeddedResource Include="NHSpecificTest\NH386\Mappings.hbm.xml" />
    <EmbeddedResource Include="NHSpecificTest\NH392\Mappings.hbm.xml" />
    <EmbeddedResource Include="NHSpecificTest\NH401\Mappings.hbm.xml" />
    <EmbeddedResource Include="NHSpecificTest\NH440\Apple.hbm.xml" />
    <EmbeddedResource Include="NHSpecificTest\NH440\Fruit.hbm.xml" />
    <EmbeddedResource Include="NHSpecificTest\NH496\Mappings.hbm.xml" />
    <EmbeddedResource Include="NHSpecificTest\NH508\Mappings.hbm.xml" />
    <EmbeddedResource Include="NHSpecificTest\NH521\Mappings.hbm.xml" />
    <EmbeddedResource Include="NHSpecificTest\NH523\Mappings.hbm.xml" />
    <EmbeddedResource Include="NHSpecificTest\NH525\Mappings.hbm.xml" />
    <EmbeddedResource Include="NHSpecificTest\NH464\Promotion.hbm.xml" />
    <EmbeddedResource Include="NHSpecificTest\NH479\Mappings.hbm.xml" />
  </ItemGroup>
  <ItemGroup>
    <EmbeddedResource Include="IdTest\HiLoInt16Class.hbm.xml" />
    <EmbeddedResource Include="IdTest\HiLoInt32Class.hbm.xml" />
    <EmbeddedResource Include="IdTest\HiLoInt64Class.hbm.xml" />
  </ItemGroup>
  <ItemGroup>
    <EmbeddedResource Include="GenericTest\BagGeneric\BagGenericFixture.hbm.xml" />
    <EmbeddedResource Include="GenericTest\ListGeneric\ListGenericFixture.hbm.xml" />
    <EmbeddedResource Include="GenericTest\MapGeneric\MapGenericFixture.hbm.xml" />
  </ItemGroup>
  <ItemGroup>
    <EmbeddedResource Include="GenericTest\SetGeneric\SetGenericFixture.hbm.xml" />
  </ItemGroup>
  <ItemGroup>
    <EmbeddedResource Include="GenericTest\IdBagGeneric\IdBagGenericFixture.hbm.xml" />
  </ItemGroup>
  <ItemGroup>
    <EmbeddedResource Include="CollectionTest\IdBagFixture.hbm.xml" />
  </ItemGroup>
  <ItemGroup>
    <EmbeddedResource Include="GenericTest\Overall\Mappings.hbm.xml" />
  </ItemGroup>
  <ItemGroup>
    <EmbeddedResource Include="NHSpecificTest\NH552\Mappings.hbm.xml" />
  </ItemGroup>
  <ItemGroup>
    <EmbeddedResource Include="NHSpecificTest\NH467\Mappings.hbm.xml" />
  </ItemGroup>
  <ItemGroup>
    <EmbeddedResource Include="NHSpecificTest\NH548\Mappings.hbm.xml" />
  </ItemGroup>
  <ItemGroup>
    <EmbeddedResource Include="NHSpecificTest\NH607\Mappings.hbm.xml" />
  </ItemGroup>
  <ItemGroup>
    <EmbeddedResource Include="MappingExceptions\A.Invalid.hbm.xml" />
  </ItemGroup>
  <ItemGroup>
    <EmbeddedResource Include="TypeParameters\Widget.hbm.xml" />
  </ItemGroup>
  <ItemGroup>
    <EmbeddedResource Include="UserCollection\UserPermissions.hbm.xml" />
  </ItemGroup>
  <ItemGroup>
    <EmbeddedResource Include="SecondLevelCacheTest\Item.hbm.xml" />
  </ItemGroup>
  <ItemGroup>
    <EmbeddedResource Include="MappingExceptions\DuplicateCollectionMapping.hbm.xml" />
  </ItemGroup>
  <ItemGroup>
    <EmbeddedResource Include="NHSpecificTest\NH643\Mappings.hbm.xml" />
  </ItemGroup>
  <ItemGroup>
    <EmbeddedResource Include="NHSpecificTest\NH687\Mappings.hbm.xml" />
  </ItemGroup>
  <ItemGroup>
    <EmbeddedResource Include="ExpressionTest\Projection\ProjectionClass.hbm.xml" />
  </ItemGroup>
  <ItemGroup>
    <EmbeddedResource Include="Unconstrained\Person.hbm.xml" />
    <EmbeddedResource Include="Unconstrained\PersonNoLazy.hbm.xml" />
    <EmbeddedResource Include="Unconstrained\Simply.hbm.xml" />
  </ItemGroup>
  <ItemGroup>
    <EmbeddedResource Include="FilterTest\FilterMapping.hbm.xml" />
  </ItemGroup>
  <ItemGroup>
    <EmbeddedResource Include="SqlTest\Custom\MsSQL\MSSQLEmployment.hbm.xml" />
  </ItemGroup>
  <ItemGroup>
    <EmbeddedResource Include="SqlTest\Query\NativeSQLQueries.hbm.xml" />
  </ItemGroup>
  <ItemGroup>
    <EmbeddedResource Include="NHSpecificTest\NH719\Mappings.hbm.xml" />
  </ItemGroup>
  <ItemGroup>
    <EmbeddedResource Include="FilterTest\defs.hbm.xml" />
  </ItemGroup>
  <ItemGroup>
    <EmbeddedResource Include="FilterTest\classes.hbm.xml" />
  </ItemGroup>
  <ItemGroup>
    <EmbeddedResource Include="NHSpecificTest\NH720\Mappings.hbm.xml" />
  </ItemGroup>
  <ItemGroup>
    <EmbeddedResource Include="NHSpecificTest\NH372\Mappings.hbm.xml" />
  </ItemGroup>
  <ItemGroup>
    <EmbeddedResource Include="NHSpecificTest\NH734\Mappings.hbm.xml" />
    <EmbeddedResource Include="NHSpecificTest\NH335\Mappings.hbm.xml" />
  </ItemGroup>
  <ItemGroup>
    <EmbeddedResource Include="NHSpecificTest\NH623\Mappings.hbm.xml" />
  </ItemGroup>
  <ItemGroup>
    <EmbeddedResource Include="NHSpecificTest\NH704\Mappings.hbm.xml" />
  </ItemGroup>
  <ItemGroup>
    <EmbeddedResource Include="NHSpecificTest\NH681\Mappings.hbm.xml" />
  </ItemGroup>
  <ItemGroup>
    <EmbeddedResource Include="NHSpecificTest\NH642\MissingSetter.hbm.xml" />
  </ItemGroup>
  <ItemGroup>
    <EmbeddedResource Include="NHSpecificTest\NH642\MissingGetter.hbm.xml" />
  </ItemGroup>
  <ItemGroup>
    <EmbeddedResource Include="NHSpecificTest\NH534\Mappings.hbm.xml" />
  </ItemGroup>
  <ItemGroup>
    <EmbeddedResource Include="NHSpecificTest\NH247\Mappings.hbm.xml" />
  </ItemGroup>
  <ItemGroup>
    <EmbeddedResource Include="NHSpecificTest\NH606\Mapping.hbm.xml" />
  </ItemGroup>
  <ItemGroup>
    <EmbeddedResource Include="SqlTest\Custom\Firebird\FireBirdEmployment.hbm.xml" />
  </ItemGroup>
  <ItemGroup>
    <EmbeddedResource Include="NHSpecificTest\NH732\Mappings.hbm.xml" />
  </ItemGroup>
  <ItemGroup>
    <EmbeddedResource Include="NHSpecificTest\NH637\Mappings.hbm.xml" />
  </ItemGroup>
  <ItemGroup>
    <EmbeddedResource Include="NHSpecificTest\NH593\Mappings.hbm.xml" />
  </ItemGroup>
  <ItemGroup>
    <EmbeddedResource Include="NHSpecificTest\NH750\Mappings.hbm.xml" />
  </ItemGroup>
  <ItemGroup>
    <EmbeddedResource Include="NHSpecificTest\NH555\Mappings.hbm.xml" />
  </ItemGroup>
  <ItemGroup>
    <EmbeddedResource Include="NHSpecificTest\NH739\Mappings.hbm.xml" />
  </ItemGroup>
  <ItemGroup>
    <EmbeddedResource Include="NHSpecificTest\NH706\Mappings.hbm.xml" />
  </ItemGroup>
  <ItemGroup>
    <EmbeddedResource Include="NHSpecificTest\NH742\Mappings.hbm.xml" />
  </ItemGroup>
  <ItemGroup>
    <EmbeddedResource Include="NHSpecificTest\NH712\Mappings.hbm.xml" />
  </ItemGroup>
  <ItemGroup>
    <EmbeddedResource Include="Hql\Animal.hbm.xml" />
  </ItemGroup>
  <ItemGroup>
    <EmbeddedResource Include="ExpressionTest\SubQueries\Mappings.hbm.xml" />
  </ItemGroup>
  <ItemGroup>
    <EmbeddedResource Include="SubselectFetchTest\ParentChild.hbm.xml" />
  </ItemGroup>
  <ItemGroup>
    <EmbeddedResource Include="NHSpecificTest\NH776\Mappings.hbm.xml" />
  </ItemGroup>
  <ItemGroup>
    <EmbeddedResource Include="SqlTest\Query\Item.hbm.xml" />
  </ItemGroup>
  <ItemGroup>
    <EmbeddedResource Include="Criteria\Enrolment.hbm.xml" />
  </ItemGroup>
  <ItemGroup>
    <EmbeddedResource Include="Criteria\MaterialResource.hbm.xml" />
  </ItemGroup>
  <ItemGroup>
    <EmbeddedResource Include="Criteria\Animal.hbm.xml" />
  </ItemGroup>
  <ItemGroup>
    <EmbeddedResource Include="ConnectionTest\Silly.hbm.xml" />
  </ItemGroup>
  <ItemGroup>
    <EmbeddedResource Include="NHSpecificTest\NH830\Mappings.hbm.xml" />
  </ItemGroup>
  <ItemGroup>
    <EmbeddedResource Include="NHSpecificTest\NH826\Mappings.hbm.xml" />
  </ItemGroup>
  <ItemGroup>
    <EmbeddedResource Include="NHSpecificTest\NH864\Mappings.hbm.xml" />
  </ItemGroup>
  <ItemGroup>
    <EmbeddedResource Include="Join\Person.hbm.xml" />
  </ItemGroup>
  <ItemGroup>
    <EmbeddedResource Include="VersionTest\PersonThing.hbm.xml" />
  </ItemGroup>
  <ItemGroup>
    <EmbeddedResource Include="QueryTest\Aggregated.hbm.xml" />
  </ItemGroup>
  <ItemGroup>
    <EmbeddedResource Include="SubclassFilterTest\discrim-subclass.hbm.xml" />
  </ItemGroup>
  <ItemGroup>
    <EmbeddedResource Include="SubclassFilterTest\joined-subclass.hbm.xml" />
  </ItemGroup>
  <ItemGroup>
    <EmbeddedResource Include="FilterTest\BinaryFiltered.hbm.xml" />
  </ItemGroup>
  <ItemGroup>
    <EmbeddedResource Include="NHSpecificTest\NH883\Mappings.hbm.xml" />
  </ItemGroup>
  <ItemGroup>
    <EmbeddedResource Include="NHSpecificTest\NH892\Mappings.hbm.xml" />
  </ItemGroup>
  <ItemGroup>
    <EmbeddedResource Include="NHSpecificTest\NH887\Mappings.hbm.xml" />
  </ItemGroup>
  <ItemGroup>
    <EmbeddedResource Include="MultipleCollectionFetchTest\PersonBag.hbm.xml" />
  </ItemGroup>
  <ItemGroup>
    <EmbeddedResource Include="MultipleCollectionFetchTest\PersonList.hbm.xml" />
  </ItemGroup>
  <ItemGroup>
    <EmbeddedResource Include="MultipleCollectionFetchTest\PersonSet.hbm.xml" />
  </ItemGroup>
  <ItemGroup>
    <EmbeddedResource Include="NHSpecificTest\NH930\Mappings.hbm.xml" />
  </ItemGroup>
  <ItemGroup>
    <EmbeddedResource Include="GeneratedTest\ComponentOwner.hbm.xml" />
    <EmbeddedResource Include="GeneratedTest\GeneratedPropertyEntity.hbm.xml" />
    <EmbeddedResource Include="GeneratedTest\MSSQLGeneratedPropertyEntity.hbm.xml" />
  </ItemGroup>
  <ItemGroup>
    <EmbeddedResource Include="NHSpecificTest\NH898\ClassA.hbm.xml" />
    <EmbeddedResource Include="NHSpecificTest\NH898\ClassB.hbm.xml" />
    <EmbeddedResource Include="NHSpecificTest\NH898\ClassBParent.hbm.xml" />
    <EmbeddedResource Include="NHSpecificTest\NH898\ClassC.hbm.xml" />
  </ItemGroup>
  <ItemGroup>
    <EmbeddedResource Include="NHSpecificTest\NH280\Foo.hbm.xml" />
  </ItemGroup>
  <ItemGroup>
    <EmbeddedResource Include="NHSpecificTest\NH958\Mappings.hbm.xml" />
  </ItemGroup>
  <ItemGroup>
    <EmbeddedResource Include="NHSpecificTest\NH940\Mappings.hbm.xml" />
  </ItemGroup>
  <ItemGroup>
    <EmbeddedResource Include="NHSpecificTest\NH952\Asset.hbm.xml" />
    <EmbeddedResource Include="NHSpecificTest\NH952\Item.hbm.xml" />
    <EmbeddedResource Include="NHSpecificTest\NH952\PhysicalItem.hbm.xml" />
    <EmbeddedResource Include="NHSpecificTest\NH952\SellableItem.hbm.xml" />
  </ItemGroup>
  <ItemGroup>
    <EmbeddedResource Include="NHSpecificTest\NH965\Mappings.hbm.xml" />
  </ItemGroup>
  <ItemGroup>
    <EmbeddedResource Include="NHSpecificTest\NH962\Mappings.hbm.xml" />
  </ItemGroup>
  <ItemGroup>
    <EmbeddedResource Include="NHSpecificTest\NH980\Mappings.hbm.xml" />
  </ItemGroup>
  <ItemGroup>
    <EmbeddedResource Include="Hql\MaterialResource.hbm.xml" />
  </ItemGroup>
  <ItemGroup>
    <EmbeddedResource Include="Join\CompositeKey.hbm.xml" />
  </ItemGroup>
  <ItemGroup>
    <EmbeddedResource Include="NHSpecificTest\NH1018\Mappings.hbm.xml" />
  </ItemGroup>
  <ItemGroup>
    <EmbeddedResource Include="NHSpecificTest\NH1080\Mappings.hbm.xml" />
  </ItemGroup>
  <ItemGroup>
    <EmbeddedResource Include="NHSpecificTest\HqlOnMapWithForumula\Mappings.hbm.xml" />
  </ItemGroup>
  <ItemGroup>
    <EmbeddedResource Include="TestEnbeddedConfig.cfg.xml">
      <CopyToOutputDirectory>Always</CopyToOutputDirectory>
    </EmbeddedResource>
  </ItemGroup>
  <ItemGroup>
    <EmbeddedResource Include="QueryTest\DetachedQueryTest.hbm.xml" />
  </ItemGroup>
  <ItemGroup>
    <EmbeddedResource Include="NHSpecificTest\NH1119\Mappings.hbm.xml" />
  </ItemGroup>
  <ItemGroup>
    <EmbeddedResource Include="NHSpecificTest\NH1039\Mappings.hbm.xml" />
  </ItemGroup>
  <ItemGroup>
    <EmbeddedResource Include="NHSpecificTest\NH901\Mappings.hbm.xml" />
  </ItemGroup>
  <ItemGroup>
    <EmbeddedResource Include="PropertyRef\KeyPropertyRef.hbm.xml" />
  </ItemGroup>
  <ItemGroup>
    <EmbeddedResource Include="ListIndex\ListIndex.hbm.xml" />
  </ItemGroup>
  <ItemGroup>
    <EmbeddedResource Include="Classic\Video.hbm.xml" />
  </ItemGroup>
  <ItemGroup>
    <EmbeddedResource Include="Stateless\Document.hbm.xml" />
  </ItemGroup>
  <ItemGroup>
    <EmbeddedResource Include="Stats\Continent.hbm.xml" />
    <EmbeddedResource Include="Stats\Continent2.hbm.xml" />
  </ItemGroup>
  <ItemGroup>
    <EmbeddedResource Include="NHSpecificTest\NH1064\Mappings.hbm.xml" />
  </ItemGroup>
  <ItemGroup>
    <EmbeddedResource Include="NHSpecificTest\NH1179\Mappings.hbm.xml" />
  </ItemGroup>
  <ItemGroup>
    <EmbeddedResource Include="NHSpecificTest\NH1061\Mappings.hbm.xml" />
  </ItemGroup>
  <ItemGroup>
    <EmbeddedResource Include="NHSpecificTest\NH1001\Mappings.hbm.xml" />
  </ItemGroup>
  <ItemGroup>
    <EmbeddedResource Include="Join\Worker.hbm.xml" />
  </ItemGroup>
  <ItemGroup>
    <EmbeddedResource Include="Unionsubclass\Beings.hbm.xml" />
  </ItemGroup>
  <ItemGroup>
    <EmbeddedResource Include="NHSpecificTest\NH1027\Mappings.hbm.xml" />
  </ItemGroup>
  <ItemGroup>
    <EmbeddedResource Include="NHSpecificTest\NH995\Mappings.hbm.xml" />
  </ItemGroup>
  <ItemGroup>
    <EmbeddedResource Include="Tools\hbm2ddl\SchemaUpdate\1_Version.hbm.xml" />
    <EmbeddedResource Include="Tools\hbm2ddl\SchemaUpdate\2_Version.hbm.xml" />
  </ItemGroup>
  <ItemGroup>
    <EmbeddedResource Include="BulkManipulation\Vehicle.hbm.xml" />
    <EmbeddedResource Include="NHSpecificTest\NH1028\Mappings.hbm.xml" />
  </ItemGroup>
  <ItemGroup>
    <EmbeddedResource Include="GenericTest\EnumGeneric\EnumGenericFixture.hbm.xml" />
  </ItemGroup>
  <ItemGroup>
    <EmbeddedResource Include="NHSpecificTest\ListsWithHoles\Mappings.hbm.xml" />
  </ItemGroup>
  <ItemGroup>
    <EmbeddedResource Include="NHSpecificTest\LoadingNullEntityInSet\Mappings.hbm.xml" />
  </ItemGroup>
  <ItemGroup>
    <Service Include="{82A7F48D-3B50-4B1E-B82E-3ADA8210C358}" />
    <Service Include="{B4F97281-0DBD-4835-9ED8-7DFB966E87FF}" />
  </ItemGroup>
  <ItemGroup>
    <EmbeddedResource Include="NHSpecificTest\NH1230\Mappings.hbm.xml" />
  </ItemGroup>
  <ItemGroup>
    <EmbeddedResource Include="NHSpecificTest\NH1178\Mappings.hbm.xml" />
  </ItemGroup>
  <ItemGroup>
    <EmbeddedResource Include="NHSpecificTest\NH1217\Mappings.hbm.xml" />
  </ItemGroup>
  <ItemGroup>
    <EmbeddedResource Include="NHSpecificTest\NH1235\Mappings.hbm.xml" />
  </ItemGroup>
  <ItemGroup>
    <EmbeddedResource Include="ExceptionsTest\Group.hbm.xml" />
    <EmbeddedResource Include="ExceptionsTest\User.hbm.xml" />
  </ItemGroup>
  <ItemGroup>
    <EmbeddedResource Include="NHSpecificTest\NH1250\Mappings.hbm.xml" />
  </ItemGroup>
  <ItemGroup>
    <EmbeddedResource Include="NHSpecificTest\NH1252\Mappings.hbm.xml" />
  </ItemGroup>
  <ItemGroup>
    <EmbeddedResource Include="Generatedkeys\Identity\MyEntity.hbm.xml" />
  </ItemGroup>
  <ItemGroup>
    <EmbeddedResource Include="Unionsubclass2\Person.hbm.xml" />
  </ItemGroup>
  <ItemGroup>
    <EmbeddedResource Include="Ondelete\Person.hbm.xml" />
  </ItemGroup>
  <ItemGroup>
    <EmbeddedResource Include="Ondelete\ParentChild.hbm.xml" />
  </ItemGroup>
  <ItemGroup>
    <EmbeddedResource Include="Ondelete\EFGJoinedSubclass.hbm.xml" />
  </ItemGroup>
  <ItemGroup>
    <EmbeddedResource Include="NHSpecificTest\NH1275\Mappings.hbm.xml" />
  </ItemGroup>
  <ItemGroup>
    <EmbeddedResource Include="NHSpecificTest\NH1280\Mappings.hbm.xml" />
  </ItemGroup>
  <ItemGroup>
    <EmbeddedResource Include="NHSpecificTest\NH1098\Mappings.hbm.xml" />
  </ItemGroup>
  <ItemGroup>
    <EmbeddedResource Include="NHSpecificTest\NH1297\Mappings.hbm.xml" />
  </ItemGroup>
  <ItemGroup>
    <EmbeddedResource Include="NHSpecificTest\NH1332\Mappings.hbm.xml" />
  </ItemGroup>
  <ItemGroup>
    <EmbeddedResource Include="NHSpecificTest\NH1301\Mappings.hbm.xml" />
    <EmbeddedResource Include="NHSpecificTest\NH1324\Mappings.hbm.xml" />
    <EmbeddedResource Include="NHSpecificTest\NH1326\Mappings.hbm.xml" />
  </ItemGroup>
  <ItemGroup>
    <EmbeddedResource Include="NHSpecificTest\NH1313\Mappings.hbm.xml" />
  </ItemGroup>
  <ItemGroup>
    <EmbeddedResource Include="Interceptor\Image.hbm.xml" />
    <EmbeddedResource Include="Interceptor\User.hbm.xml" />
  </ItemGroup>
  <ItemGroup>
    <EmbeddedResource Include="NHSpecificTest\CriteriaFromHql\Mappings.hbm.xml" />
    <EmbeddedResource Include="NHSpecificTest\NH1347\Mappings.hbm.xml" />
    <EmbeddedResource Include="NHSpecificTest\NH693\EmptyTableName.hbm.xml" />
    <EmbeddedResource Include="NHSpecificTest\NH693\SpaceTableName.hbm.xml" />
  </ItemGroup>
  <ItemGroup>
    <EmbeddedResource Include="NHSpecificTest\NH1362\Mappings.hbm.xml" />
  </ItemGroup>
  <ItemGroup>
    <EmbeddedResource Include="TypeParameters\Typedef.hbm.xml" />
  </ItemGroup>
  <ItemGroup>
    <EmbeddedResource Include="UserCollection\Parameterized\Mapping.hbm.xml" />
  </ItemGroup>
  <ItemGroup>
    <EmbeddedResource Include="NHSpecificTest\NH1359\Mappings.hbm.xml" />
    <EmbeddedResource Include="IdTest\Car.hbm.xml" />
    <EmbeddedResource Include="IdTest\Plane.hbm.xml" />
    <EmbeddedResource Include="IdTest\Product.hbm.xml" />
    <EmbeddedResource Include="IdTest\Radio.hbm.xml" />
  </ItemGroup>
  <ItemGroup>
    <EmbeddedResource Include="NHSpecificTest\NH1101\Mappings.hbm.xml" />
  </ItemGroup>
  <ItemGroup>
    <EmbeddedResource Include="NHSpecificTest\NH1077\Mappings.hbm.xml" />
  </ItemGroup>
  <ItemGroup>
    <EmbeddedResource Include="NHSpecificTest\NH1355\Category.hbm.xml" />
  </ItemGroup>
  <ItemGroup>
    <EmbeddedResource Include="NHSpecificTest\NH1355\CategoryTD.hbm.xml" />
  </ItemGroup>
  <ItemGroup>
    <EmbeddedResource Include="NHSpecificTest\NH1144\Mappings.hbm.xml" />
  </ItemGroup>
  <ItemGroup>
    <EmbeddedResource Include="NHSpecificTest\NH1284\Mappings.hbm.xml" />
  </ItemGroup>
  <ItemGroup>
    <EmbeddedResource Include="NHSpecificTest\NH1291AnonExample\Mappings.hbm.xml" />
  </ItemGroup>
  <ItemGroup>
    <EmbeddedResource Include="LazyComponentTest\Person.hbm.xml" />
    <Content Include="NHSpecificTest\NH3372\Mappings.hbm.xml" />
    <EmbeddedResource Include="NHSpecificTest\NH3567\Mappings.hbm.xml" />
    <EmbeddedResource Include="NHSpecificTest\NH3570\Mappings.hbm.xml" />
    <EmbeddedResource Include="NHSpecificTest\NH2053\Mappings.hbm.xml" />
    <EmbeddedResource Include="NHSpecificTest\NH3455\Mappings.hbm.xml" />
    <EmbeddedResource Include="NHSpecificTest\NH3590\Mappings.hbm.xml" />
    <EmbeddedResource Include="NHSpecificTest\NH3377\Mappings.hbm.xml" />
    <EmbeddedResource Include="NHSpecificTest\NH2865\Mappings.hbm.xml" />
    <EmbeddedResource Include="NHSpecificTest\NH2756\Mappings.hbm.xml" />
    <EmbeddedResource Include="NHSpecificTest\NH3392\Mappings.hbm.xml">
      <SubType>Designer</SubType>
    </EmbeddedResource>
    <EmbeddedResource Include="Unionsubclass\DatabaseKeyword.hbm.xml" />
    <EmbeddedResource Include="NHSpecificTest\NH1082\Mappings.hbm.xml" />
    <EmbeddedResource Include="NHSpecificTest\NH3571\Mappings.hbm.xml" />
    <EmbeddedResource Include="NHSpecificTest\NH3487\Mappings.hbm.xml" />
    <EmbeddedResource Include="NHSpecificTest\NH2692\Mappings.hbm.xml">
      <SubType>Designer</SubType>
    </EmbeddedResource>
    <EmbeddedResource Include="NHSpecificTest\NH3058\Mappings.hbm.xml" />
    <EmbeddedResource Include="NHSpecificTest\NH2985\Mappings.hbm.xml" />
    <EmbeddedResource Include="NHSpecificTest\NH1818\Mappings.hbm.xml" />
    <EmbeddedResource Include="NHSpecificTest\NH3401\Mappings.hbm.xml" />
    <EmbeddedResource Include="NHSpecificTest\NH2049\Mappings.hbm.xml" />
    <EmbeddedResource Include="NHSpecificTest\NH1863\Mappings.hbm.xml" />
    <EmbeddedResource Include="NHSpecificTest\NH3614\Mappings.hbm.xml" />
    <EmbeddedResource Include="NHSpecificTest\NH3505\Mappings.hbm.xml" />
    <EmbeddedResource Include="NHSpecificTest\NH3428\Mappings.hbm.xml" />
    <EmbeddedResource Include="NHSpecificTest\NH3641\Mappings.hbm.xml" />
    <EmbeddedResource Include="NHSpecificTest\NH3408\Mappings.hbm.xml" />
    <EmbeddedResource Include="NHSpecificTest\NH2408\Mappings.hbm.xml" />
    <EmbeddedResource Include="NHSpecificTest\NH2297\MappingsNames.hbm.xml" />
    <EmbeddedResource Include="NHSpecificTest\NH2297\MappingsTypes.hbm.xml" />
    <EmbeddedResource Include="NHSpecificTest\NH2042\Mappings.hbm.xml" />
    <EmbeddedResource Include="NHSpecificTest\NH2860\Mappings.hbm.xml" />
    <EmbeddedResource Include="NHSpecificTest\NH3332\Mappings.hbm.xml">
      <SubType>Designer</SubType>
    </EmbeddedResource>
    <EmbeddedResource Include="UnionsubclassPolymorphicFormula\Party.hbm.xml" />
    <EmbeddedResource Include="NHSpecificTest\NH3050\Mappings.hbm.xml" />
    <EmbeddedResource Include="NHSpecificTest\NH2469\Mappings.hbm.xml" />
    <EmbeddedResource Include="NHSpecificTest\NH2779\Mappings.hbm.xml" />
    <EmbeddedResource Include="NHSpecificTest\NH2033\Mappings.hbm.xml" />
    <EmbeddedResource Include="NHSpecificTest\NH3202\Mappings.hbm.xml" />
    <EmbeddedResource Include="NHSpecificTest\NH3221\Mappings.hbm.xml" />
    <EmbeddedResource Include="NHSpecificTest\NH3234\Mappings.hbm.xml" />
    <EmbeddedResource Include="NHSpecificTest\NH3057\Mappings.hbm.xml" />
    <EmbeddedResource Include="NHSpecificTest\NH2969\Mappings.hbm.xml" />
    <EmbeddedResource Include="NHSpecificTest\NH2806\Mappings.hbm.xml">
      <SubType>Designer</SubType>
    </EmbeddedResource>
    <EmbeddedResource Include="NHSpecificTest\NH3182\Mappings.hbm.xml" />
    <EmbeddedResource Include="NHSpecificTest\NH646\Mappings.hbm.xml" />
    <EmbeddedResource Include="NHSpecificTest\NH2955\Mappings.hbm.xml" />
    <EmbeddedResource Include="NHSpecificTest\NH2852\Mappings.hbm.xml" />
    <EmbeddedResource Include="NHSpecificTest\NH3171\Mappings.hbm.xml" />
    <EmbeddedResource Include="NHSpecificTest\NH2898\Mappings.hbm.xml" />
    <EmbeddedResource Include="NHSpecificTest\NH2808\Mappings.hbm.xml" />
    <EmbeddedResource Include="NHSpecificTest\NH2651\Mappings.hbm.xml" />
    <EmbeddedResource Include="NHSpecificTest\NH3121\Mappings.hbm.xml" />
    <EmbeddedResource Include="NHSpecificTest\NH2789\Mappings.hbm.xml" />
    <EmbeddedResource Include="NHSpecificTest\NH3142\Mappings.hbm.xml" />
    <EmbeddedResource Include="NHSpecificTest\NH3153\SchemaInClass.hbm.xml" />
    <EmbeddedResource Include="NHSpecificTest\NH3153\SchemaInMapping.hbm.xml" />
    <EmbeddedResource Include="NHSpecificTest\NH3149\Mappings.hbm.xml" />
    <EmbeddedResource Include="NHSpecificTest\NH3126\Mappings.hbm.xml" />
    <EmbeddedResource Include="NHSpecificTest\NH3145\Mappings.hbm.xml" />
    <EmbeddedResource Include="NHSpecificTest\NH3132\Mappings.hbm.xml" />
    <EmbeddedResource Include="NHSpecificTest\NH3139\Mappings.hbm.xml" />
    <EmbeddedResource Include="NHSpecificTest\NH2812\Mappings.hbm.xml" />
    <EmbeddedResource Include="NHSpecificTest\NH3141\Mappings.hbm.xml" />
    <EmbeddedResource Include="NHSpecificTest\NH2664\Mappings.hbm.xml" />
    <EmbeddedResource Include="NHSpecificTest\NH2214\Mappings.hbm.xml" />
    <EmbeddedResource Include="NHSpecificTest\NH2960\Mappings.hbm.xml" />
    <Compile Include="IdGen\Enhanced\Sequence\HiLoSequenceTest.cs" />
    <Compile Include="IdGen\Enhanced\Sequence\PooledSequenceTest.cs" />
    <Compile Include="IdGen\Enhanced\Forcedtable\BasicForcedTableSequenceTest.cs" />
    <Compile Include="IdGen\Enhanced\Forcedtable\HiLoForcedTableSequenceTest.cs" />
    <Compile Include="IdGen\Enhanced\Forcedtable\PooledForcedTableSequenceTest.cs" />
    <EmbeddedResource Include="NHSpecificTest\NH3010\Mappings.hbm.xml" />
    <EmbeddedResource Include="NHSpecificTest\NH2439\Mappings.hbm.xml" />
    <EmbeddedResource Include="MappingByCode\IntegrationTests\NH2825\Mappings.hbm.xml" />
    <EmbeddedResource Include="NHSpecificTest\NH2880\Mappings.hbm.xml" />
    <EmbeddedResource Include="NHSpecificTest\NH2982\Mappings.hbm.xml" />
    <EmbeddedResource Include="NHSpecificTest\NH2914\Mappings.hbm.xml" />
    <EmbeddedResource Include="NHSpecificTest\NH2959\Mappings.hbm.xml" />
    <Compile Include="IdGen\Enhanced\Table\Entity.cs" />
    <Compile Include="IdGen\Enhanced\Table\BasicTableTest.cs" />
    <EmbeddedResource Include="IdGen\Enhanced\Table\PooledLo.hbm.xml" />
    <EmbeddedResource Include="IdGen\Enhanced\Table\Pooled.hbm.xml" />
    <Compile Include="IdGen\Enhanced\Table\PooledTableTest.cs" />
    <EmbeddedResource Include="IdGen\Enhanced\Table\HiLo.hbm.xml" />
    <Compile Include="IdGen\Enhanced\Table\HiLoTableTest.cs" />
    <EmbeddedResource Include="IdGen\Enhanced\Table\Basic.hbm.xml" />
    <EmbeddedResource Include="NHSpecificTest\NH2976\Mappings.hbm.xml">
      <SubType>Designer</SubType>
    </EmbeddedResource>
    <EmbeddedResource Include="IdGen\Enhanced\Sequence\DefaultOptimized.hbm.xml" />
    <EmbeddedResource Include="IdGen\Enhanced\Forcedtable\Pooled.hbm.xml" />
    <EmbeddedResource Include="IdGen\Enhanced\Forcedtable\HiLo.hbm.xml" />
    <EmbeddedResource Include="IdGen\Enhanced\Forcedtable\Basic.hbm.xml" />
    <EmbeddedResource Include="IdGen\Enhanced\Sequence\Pooled.hbm.xml" />
    <EmbeddedResource Include="IdGen\Enhanced\Sequence\HiLo.hbm.xml" />
    <EmbeddedResource Include="IdGen\Enhanced\Sequence\Basic.hbm.xml" />
    <Compile Include="IdGen\Enhanced\Sequence\BasicSequenceTest.cs" />
    <EmbeddedResource Include="NHSpecificTest\NH2951\Mappings.hbm.xml" />
    <EmbeddedResource Include="NHSpecificTest\NH2913\Mappings.hbm.xml">
      <SubType>Designer</SubType>
    </EmbeddedResource>
    <EmbeddedResource Include="TypesTest\StringClassWithLength.hbm.xml" />
    <EmbeddedResource Include="NHSpecificTest\NH2846\Mappings.hbm.xml" />
    <EmbeddedResource Include="NHSpecificTest\NH1007\Mappings.hbm.xml" />
    <EmbeddedResource Include="NHSpecificTest\NH2907\Mappings.hbm.xml" />
    <EmbeddedResource Include="NHSpecificTest\NH2869\Mappings.hbm.xml" />
    <EmbeddedResource Include="NHSpecificTest\NH0000\Mappings.hbm.xml" />
    <EmbeddedResource Include="Join\TennisPlayer.hbm.xml" />
    <EmbeddedResource Include="NHSpecificTest\NH2828\Mappings.hbm.xml" />
    <EmbeddedResource Include="NHSpecificTest\NH2761\A.hbm.xml" />
    <EmbeddedResource Include="NHSpecificTest\NH2761\B.hbm.xml" />
    <EmbeddedResource Include="NHSpecificTest\NH2761\C.hbm.xml" />
    <EmbeddedResource Include="NHSpecificTest\NH2773\Mappings.hbm.xml" />
    <EmbeddedResource Include="NHSpecificTest\NH2693\Mappings.hbm.xml" />
    <EmbeddedResource Include="NHSpecificTest\NH2746\Mappings.hbm.xml" />
    <EmbeddedResource Include="NHSpecificTest\NH2700\Mappings.hbm.xml" />
    <EmbeddedResource Include="NHSpecificTest\NH2296\Mappings.hbm.xml" />
    <EmbeddedResource Include="NHSpecificTest\NH2760\Mappings.hbm.xml" />
    <EmbeddedResource Include="NHSpecificTest\NH2662\Mappings.hbm.xml" />
    <EmbeddedResource Include="NHSpecificTest\NH2703\Mappings.hbm.xml" />
    <EmbeddedResource Include="NHSpecificTest\NH2736\Mappings.hbm.xml" />
    <EmbeddedResource Include="NHSpecificTest\NH2721\Mappings.hbm.xml" />
    <EmbeddedResource Include="NHSpecificTest\NH2733\Mappings.hbm.xml" />
    <EmbeddedResource Include="NHSpecificTest\NH2317\Mappings.hbm.xml" />
    <EmbeddedResource Include="NHSpecificTest\NH2366\Mappings.hbm.xml" />
    <EmbeddedResource Include="NHSpecificTest\NH2404\Mappings.hbm.xml" />
    <EmbeddedResource Include="NHSpecificTest\NH2705\Mappings.hbm.xml" />
    <EmbeddedResource Include="NHSpecificTest\NH2546\Mappings.hbm.xml" />
    <EmbeddedResource Include="NHSpecificTest\NH2697\Mappings.hbm.xml" />
    <EmbeddedResource Include="NHSpecificTest\NH1642\Mappings.hbm.xml" />
    <EmbeddedResource Include="Stateless\Contact.hbm.xml" />
    <EmbeddedResource Include="Stateless\Fetching\Mappings.hbm.xml" />
    <EmbeddedResource Include="NHSpecificTest\NH2660And2661\Mappings.hbm.xml" />
    <EmbeddedResource Include="NHSpecificTest\DataReaderWrapperTest\Mappings.hbm.xml" />
    <EmbeddedResource Include="NHSpecificTest\NH2583\Mappings.hbm.xml" />
    <EmbeddedResource Include="NHSpecificTest\SqlConverterAndMultiQuery\Mappings.hbm.xml" />
    <EmbeddedResource Include="NHSpecificTest\NH2489\Mappings.hbm.xml" />
    <EmbeddedResource Include="NHSpecificTest\NH2603\Mappings.hbm.xml" />
    <EmbeddedResource Include="Subselect\Beings.hbm.xml" />
    <EmbeddedResource Include="NHSpecificTest\NH2488\Mappings.hbm.xml" />
    <EmbeddedResource Include="NHSpecificTest\NH2490\Mappings.hbm.xml" />
    <EmbeddedResource Include="NHSpecificTest\NH1925\Mappings.hbm.xml" />
    <EmbeddedResource Include="NHSpecificTest\NH1323\Mappings.hbm.xml" />
    <EmbeddedResource Include="NHSpecificTest\NH2580\Mappings.hbm.xml" />
    <EmbeddedResource Include="NHSpecificTest\NH2390\Mappings.hbm.xml" />
    <EmbeddedResource Include="NHSpecificTest\NH2491\Mappings.hbm.xml" />
    <EmbeddedResource Include="Insertordering\Mapping.hbm.xml" />
    <EmbeddedResource Include="NHSpecificTest\NH2530\Mappings.hbm.xml" />
    <EmbeddedResource Include="DynamicProxyTests\InterfaceProxySerializationTests\ProxyImpl.hbm.xml" />
    <EmbeddedResource Include="NHSpecificTest\NH2565\Mappings.hbm.xml" />
    <EmbeddedResource Include="NHSpecificTest\AccessAndCorrectPropertyName\DogMapping.hbm.xml" />
    <EmbeddedResource Include="NHSpecificTest\AccessAndCorrectPropertyName\PersonMapping.hbm.xml" />
    <EmbeddedResource Include="NHSpecificTest\NH2507\Mappings.hbm.xml" />
    <EmbeddedResource Include="NHSpecificTest\EntityNameAndInheritance\Mappings.hbm.xml" />
    <EmbeddedResource Include="NHSpecificTest\NH2467\Mappings.hbm.xml" />
    <EmbeddedResource Include="NHSpecificTest\NH2459\Mappings.hbm.xml" />
    <EmbeddedResource Include="NHSpecificTest\NH2412\Mappings.hbm.xml" />
    <EmbeddedResource Include="NHSpecificTest\NH2280\Mappings.hbm.xml" />
    <EmbeddedResource Include="NHSpecificTest\NH2203\Mappings.hbm.xml" />
    <EmbeddedResource Include="NHSpecificTest\BagWithLazyExtraAndFilter\Mappings.hbm.xml" />
    <EmbeddedResource Include="NHSpecificTest\NH2470\Mappings.hbm.xml" />
    <EmbeddedResource Include="NHSpecificTest\NH2056\Mappings.hbm.xml" />
    <EmbeddedResource Include="NHSpecificTest\NH2043\Mappings.hbm.xml" />
    <EmbeddedResource Include="NHSpecificTest\NH2037\Mappings.hbm.xml" />
    <EmbeddedResource Include="NHSpecificTest\NH2118\Mappings.hbm.xml" />
    <EmbeddedResource Include="NHSpecificTest\NH2362\Mappings.hbm.xml" />
    <EmbeddedResource Include="NHSpecificTest\NH2244\Mappings.hbm.xml" />
    <EmbeddedResource Include="NHSpecificTest\NH2394\Mappings.hbm.xml" />
    <EmbeddedResource Include="NHSpecificTest\NH2318\Mappings.hbm.xml" />
    <EmbeddedResource Include="DynamicEntity\Interceptor\Customer.hbm.xml" />
    <EmbeddedResource Include="Any\Person.hbm.xml" />
    <EmbeddedResource Include="Any\Properties.hbm.xml" />
    <EmbeddedResource Include="CompositeId\Customer.hbm.xml" />
    <EmbeddedResource Include="CompositeId\LineItem.hbm.xml" />
    <EmbeddedResource Include="CompositeId\Order.hbm.xml" />
    <EmbeddedResource Include="CompositeId\Product.hbm.xml" />
    <EmbeddedResource Include="Cascade\Job.hbm.xml" />
    <EmbeddedResource Include="Cascade\JobBatch.hbm.xml" />
    <EmbeddedResource Include="Deletetransient\Person.hbm.xml" />
    <EmbeddedResource Include="BulkManipulation\SimpleClass.hbm.xml" />
    <EmbeddedResource Include="Ado\VerySimple.hbm.xml" />
    <EmbeddedResource Include="Ado\AlmostSimple.hbm.xml" />
    <EmbeddedResource Include="CacheTest\EntityWithFilters.xml" />
    <EmbeddedResource Include="Classic\EntityWithLifecycle.hbm.xml" />
    <EmbeddedResource Include="Bytecode\Lightweight\ProductLine.hbm.xml" />
    <EmbeddedResource Include="DriverTest\MultiTypeEntity.hbm.xml" />
    <EmbeddedResource Include="Criteria\Lambda\Mappings.hbm.xml" />
    <EmbeddedResource Include="CfgTest\Loquacious\EntityToCache.hbm.xml" />
    <EmbeddedResource Include="DriverTest\SqlServerCeEntity.hbm.xml" />
    <EmbeddedResource Include="CollectionTest\NullableValueTypeElementMapFixture.hbm.xml" />
    <EmbeddedResource Include="DriverTest\EntityForMs2008.hbm.xml" />
    <Content Include="DbScripts\MsSql2012DialectLinqReadonlyCreateScript.sql">
      <CopyToOutputDirectory>Always</CopyToOutputDirectory>
    </Content>
    <Content Include="DbScripts\MsSql2012DialectLinqReadonlyDropScript.sql">
      <CopyToOutputDirectory>Always</CopyToOutputDirectory>
    </Content>
    <Content Include="DbScripts\PostgreSQL82DialectLinqReadonlyCreateScript.sql">
      <CopyToOutputDirectory>Always</CopyToOutputDirectory>
    </Content>
    <Content Include="DbScripts\PostgreSQL82DialectLinqReadonlyDropScript.sql">
      <CopyToOutputDirectory>Always</CopyToOutputDirectory>
    </Content>
    <Content Include="DynamicEntity\package.html" />
    <EmbeddedResource Include="NHSpecificTest\NH2341\Mappings.hbm.xml" />
    <EmbeddedResource Include="NHSpecificTest\NH2228\Mappings.hbm.xml" />
    <EmbeddedResource Include="NHSpecificTest\NH2386\Mappings.hbm.xml" />
    <EmbeddedResource Include="NHSpecificTest\Properties\Mappings.hbm.xml" />
    <EmbeddedResource Include="NHSpecificTest\NH2378\Mappings.hbm.xml" />
    <EmbeddedResource Include="TypesTest\XDocClass.hbm.xml" />
    <EmbeddedResource Include="NHSpecificTest\NH2374\Mappings.hbm.xml" />
    <EmbeddedResource Include="NHSpecificTest\NH2328\Mappings.hbm.xml" />
    <EmbeddedResource Include="NHSpecificTest\NH2313\Mappings.hbm.xml" />
    <EmbeddedResource Include="TypesTest\UriClass.hbm.xml" />
    <EmbeddedResource Include="NHSpecificTest\EntityNameWithFullName\Mappings.hbm.xml" />
    <EmbeddedResource Include="NHSpecificTest\NH2361\Mappings.hbm.xml" />
    <EmbeddedResource Include="NHSpecificTest\EntityNameAndCompositeId\Mappings.hbm.xml" />
    <EmbeddedResource Include="PolymorphicGetAndLoad\Mappings.hbm.xml" />
    <EmbeddedResource Include="NHSpecificTest\NH2331\Mappings.hbm.xml" />
    <EmbeddedResource Include="NHSpecificTest\NH2324\Mappings.hbm.xml" />
    <EmbeddedResource Include="NHSpecificTest\NH2344\Mappings.hbm.xml" />
    <EmbeddedResource Include="NHSpecificTest\NH2112\Mappings.hbm.xml" />
    <EmbeddedResource Include="NHSpecificTest\NH2147\Mappings.hbm.xml" />
    <EmbeddedResource Include="NHSpecificTest\NH2138\Mappings.hbm.xml" />
    <EmbeddedResource Include="NHSpecificTest\NH2288\AclassWithDefault.hbm.xml" />
    <EmbeddedResource Include="NHSpecificTest\NH2288\AclassWithNothing.hbm.xml" />
    <EmbeddedResource Include="NHSpecificTest\NH2288\AclassWithSpecific.hbm.xml" />
    <EmbeddedResource Include="TypesTest\XmlDocClass.hbm.xml" />
    <EmbeddedResource Include="NHSpecificTest\NH2302\Mappings.hbm.xml" />
    <EmbeddedResource Include="NHSpecificTest\NH2303\Mappings.hbm.xml" />
    <EmbeddedResource Include="NHSpecificTest\NH2287\Mappings.hbm.xml" />
    <EmbeddedResource Include="NHSpecificTest\NH2266\Mappings.hbm.xml" />
    <EmbeddedResource Include="TypesTest\CharClass.hbm.xml" />
    <EmbeddedResource Include="NHSpecificTest\NH1836\Mappings.hbm.xml" />
    <EmbeddedResource Include="TypesTest\DateTimeClass.hbm.xml" />
    <EmbeddedResource Include="NHSpecificTest\NH1421\Mappings.hbm.xml" />
    <EmbeddedResource Include="NHSpecificTest\NH2148\Mappings.hbm.xml" />
    <EmbeddedResource Include="NHSpecificTest\NH2245\Mappings.hbm.xml" />
    <EmbeddedResource Include="NHSpecificTest\NH2257\Mappings.hbm.xml" />
    <EmbeddedResource Include="NHSpecificTest\NH2208\Mappings.hbm.xml" />
    <EmbeddedResource Include="NHSpecificTest\NH2251\Mappings.hbm.xml" />
    <EmbeddedResource Include="NHSpecificTest\NH2041\Mappings.hbm.xml" />
    <EmbeddedResource Include="NHSpecificTest\NH2031\Mappings.hbm.xml" />
    <EmbeddedResource Include="TypesTest\DateClass.hbm.xml" />
    <EmbeddedResource Include="NHSpecificTest\NH2207\Mappings.hbm.xml" />
    <EmbeddedResource Include="NHSpecificTest\NH2243\Mappings.hbm.xml" />
    <EmbeddedResource Include="NHSpecificTest\NH1891\FormulaEscaping.hbm.xml" />
    <EmbeddedResource Include="NHSpecificTest\NH2242\Mappings.hbm.xml" />
    <EmbeddedResource Include="NHSpecificTest\NH2234\Mappings.hbm.xml" />
    <EmbeddedResource Include="NHSpecificTest\NH2094\Mappings.hbm.xml" />
    <EmbeddedResource Include="NHSpecificTest\NH2092\Mappings.hbm.xml" />
    <EmbeddedResource Include="NHSpecificTest\NH2093\Mappings.hbm.xml" />
    <EmbeddedResource Include="NHSpecificTest\NH2102\Mappings.hbm.xml" />
    <EmbeddedResource Include="NHSpecificTest\NH2069\Mappings.hbm.xml" />
    <EmbeddedResource Include="NHSpecificTest\NH2230\Mappings.hbm.xml" />
    <EmbeddedResource Include="NHSpecificTest\NH2189\Mappings.hbm.xml" />
    <EmbeddedResource Include="NHSpecificTest\NH2201\Mappings.hbm.xml" />
    <EmbeddedResource Include="NHSpecificTest\NH2192\Mappings.hbm.xml" />
    <EmbeddedResource Include="ListIndex\SimpleOneToMany.hbm.xml" />
    <EmbeddedResource Include="NHSpecificTest\SessionIdLoggingContextTest\Mappings.hbm.xml" />
    <EmbeddedResource Include="NHSpecificTest\NH2113\Mappings.hbm.xml" />
    <EmbeddedResource Include="NHSpecificTest\NH1981\Mappings.hbm.xml" />
    <EmbeddedResource Include="NHSpecificTest\NH2074\Mappings.hbm.xml" />
    <EmbeddedResource Include="NHSpecificTest\NH2077\Mappings.hbm.xml" />
    <EmbeddedResource Include="NHSpecificTest\NH2020\Mappings.hbm.xml" />
    <EmbeddedResource Include="GhostProperty\Mappings.hbm.xml" />
    <EmbeddedResource Include="NHSpecificTest\NH2065\Mappings.hbm.xml" />
    <EmbeddedResource Include="NHSpecificTest\NH2009\Mappings.hbm.xml" />
    <EmbeddedResource Include="NHSpecificTest\NH1989\Mappings.hbm.xml" />
    <EmbeddedResource Include="NHSpecificTest\NH1978\Mappings.hbm.xml" />
    <EmbeddedResource Include="NHSpecificTest\NH2044\Mappings.hbm.xml" />
    <EmbeddedResource Include="NHSpecificTest\NH2055\Mappings.hbm.xml" />
    <EmbeddedResource Include="NHSpecificTest\NH2057\Mappings.hbm.xml" />
    <EmbeddedResource Include="NHSpecificTest\NH2011\Mappings.hbm.xml" />
    <EmbeddedResource Include="NHSpecificTest\ManyToOneFilters20Behaviour\Mappings.hbm.xml" />
    <EmbeddedResource Include="NHSpecificTest\NH2000\Mappings.hbm.xml" />
    <EmbeddedResource Include="NHSpecificTest\NH2003\Mappings.hbm.xml" />
    <EmbeddedResource Include="NHSpecificTest\NH1356\MappingsBag.hbm.xml" />
    <EmbeddedResource Include="NHSpecificTest\NH1356\MappingsList.hbm.xml" />
    <EmbeddedResource Include="NHSpecificTest\NH1356\MappingsSet.hbm.xml" />
    <EmbeddedResource Include="NHSpecificTest\NH1785\Mappings.hbm.xml" />
    <EmbeddedResource Include="NHSpecificTest\NH1255\Mappings.hbm.xml" />
    <EmbeddedResource Include="NHSpecificTest\NH1895\Mappings.hbm.xml" />
    <EmbeddedResource Include="NHSpecificTest\NH1985\Mappings.hbm.xml" />
    <EmbeddedResource Include="NHSpecificTest\NH1990\Mappings.hbm.xml" />
    <EmbeddedResource Include="NHSpecificTest\NH1959\Mappings.hbm.xml" />
    <EmbeddedResource Include="NHSpecificTest\NH1948\Mappings.hbm.xml" />
    <EmbeddedResource Include="NHSpecificTest\NH1941\Mappings.hbm.xml" />
    <EmbeddedResource Include="NHSpecificTest\NH1963\Mappings.hbm.xml" />
    <EmbeddedResource Include="NHSpecificTest\NH1969\Mappings.hbm.xml" />
    <EmbeddedResource Include="NHSpecificTest\NH1922\Mappings.hbm.xml" />
    <EmbeddedResource Include="NHSpecificTest\CriteriaQueryOnComponentCollection\Mappings.hbm.xml" />
    <EmbeddedResource Include="NHSpecificTest\NH1908ThreadSafety\Mappings.hbm.xml" />
    <EmbeddedResource Include="Tools\hbm2ddl\SchemaUpdate\1_Person.hbm.xml" />
    <EmbeddedResource Include="Tools\hbm2ddl\SchemaUpdate\2_Person.hbm.xml" />
    <EmbeddedResource Include="NHSpecificTest\NH1938\Mappings.hbm.xml" />
    <EmbeddedResource Include="NHSpecificTest\NH1905\Mappings.hbm.xml" />
    <EmbeddedResource Include="NHSpecificTest\NH1939\Mappings.hbm.xml" />
    <EmbeddedResource Include="NHSpecificTest\NH1911\Mappings.hbm.xml" />
    <EmbeddedResource Include="NHSpecificTest\NH1920\Mappings.hbm.xml" />
    <EmbeddedResource Include="IdTest\AssignedClass.hbm.xml" />
    <EmbeddedResource Include="NHSpecificTest\NH1927\Mappings.hbm.xml" />
    <EmbeddedResource Include="NHSpecificTest\NH1928\Mappings.hbm.xml" />
    <EmbeddedResource Include="NHSpecificTest\NH1914\Mappings.hbm.xml" />
    <EmbeddedResource Include="NHSpecificTest\NH1904\Mappings.hbm.xml" />
    <EmbeddedResource Include="FilterTest\SimpleFiltered.hbm.xml" />
    <EmbeddedResource Include="FilterTest\SimpleFilteredFiltersDefsOk.hbm.xml" />
    <EmbeddedResource Include="FilterTest\WrongFilterDefInClass.hbm.xml" />
    <EmbeddedResource Include="NHSpecificTest\NH1908\Mappings.hbm.xml" />
    <EmbeddedResource Include="NHSpecificTest\NH1898\Mappings.hbm.xml" />
    <EmbeddedResource Include="NHSpecificTest\NH1907\Mappings.hbm.xml" />
    <EmbeddedResource Include="NHSpecificTest\NH1899\Mappings.hbm.xml" />
    <EmbeddedResource Include="NHSpecificTest\NH1877\Mappings.hbm.xml" />
    <EmbeddedResource Include="NHSpecificTest\NH1868\Mappings.hbm.xml" />
    <EmbeddedResource Include="NHSpecificTest\NH1857\Mappings.hbm.xml" />
    <EmbeddedResource Include="NHSpecificTest\NH1859\Mappings.hbm.xml" />
    <EmbeddedResource Include="NHSpecificTest\NH1864\Mappings.hbm.xml" />
    <EmbeddedResource Include="NHSpecificTest\NH1849\Mappings.hbm.xml" />
    <EmbeddedResource Include="NHSpecificTest\NH1850\Mappings.hbm.xml" />
    <EmbeddedResource Include="NHSpecificTest\NH1192\Mappings.hbm.xml" />
    <EmbeddedResource Include="NHSpecificTest\NH1734\Mappings.hbm.xml" />
    <EmbeddedResource Include="NHSpecificTest\NH1097\Mappings.hbm.xml" />
    <EmbeddedResource Include="NHSpecificTest\NH473\Mappings.hbm.xml" />
    <EmbeddedResource Include="VersionTest\Db\User.hbm.xml" />
    <EmbeddedResource Include="NHSpecificTest\NH1831\Mappings.hbm.xml" />
    <EmbeddedResource Include="NHSpecificTest\NH1069\Mappings.hbm.xml" />
    <EmbeddedResource Include="NHSpecificTest\NH1837\Mappings.hbm.xml" />
    <EmbeddedResource Include="TypesTest\MultiTypeEntity_WithSqlType.hbm.xml" />
    <EmbeddedResource Include="TypesTest\MultiTypeEntity_WithColumnNode.hbm.xml" />
    <EmbeddedResource Include="TypesTest\MultiTypeEntity_InLine.hbm.xml" />
    <EmbeddedResource Include="TypesTest\MultiTypeEntity_Heuristic.hbm.xml" />
    <EmbeddedResource Include="TypesTest\MultiTypeEntity_Defined.hbm.xml" />
    <EmbeddedResource Include="NHSpecificTest\NH1835\Mappings.hbm.xml" />
    <EmbeddedResource Include="NHSpecificTest\NH1834\Mappings.hbm.xml" />
    <EmbeddedResource Include="NHSpecificTest\NH1821\Mappings.hbm.xml" />
    <EmbeddedResource Include="TypeParameters\EntityCustomId.hbm.xml" />
    <EmbeddedResource Include="Tools\hbm2ddl\SchemaMetadataUpdaterTest\HeavyEntity.hbm.xml" />
    <EmbeddedResource Include="NHSpecificTest\NH1182\Mappings.hbm.xml" />
    <EmbeddedResource Include="NHSpecificTest\NH1171\Mappings.hbm.xml" />
    <EmbeddedResource Include="NHSpecificTest\NH1400\Mappings.hbm.xml" />
    <EmbeddedResource Include="NHSpecificTest\NH1444\Mappings.hbm.xml" />
    <EmbeddedResource Include="NHSpecificTest\NH1813\Mappings.hbm.xml" />
    <EmbeddedResource Include="NHSpecificTest\NH1812\Mappings.hbm.xml" />
    <EmbeddedResource Include="NHSpecificTest\NH1601\Mappings.hbm.xml" />
    <EmbeddedResource Include="NHSpecificTest\NH1617\Mappings.hbm.xml" />
    <EmbeddedResource Include="NHSpecificTest\NH1810\Mappings.hbm.xml" />
    <EmbeddedResource Include="NHSpecificTest\NH1092\Mappings.hbm.xml" />
    <EmbeddedResource Include="NHSpecificTest\NH1507\Mappings.hbm.xml" />
    <EmbeddedResource Include="NHSpecificTest\NH3620\Mappings.hbm.xml" />
    <EmbeddedResource Include="NHSpecificTest\NH1044\Mappings.hbm.xml" />
    <EmbeddedResource Include="NHSpecificTest\NH1427\Mappings.hbm.xml" />
    <EmbeddedResource Include="NHSpecificTest\NH1531\Mappings.hbm.xml" />
    <EmbeddedResource Include="NHSpecificTest\NH1757\Mappings.hbm.xml" />
    <EmbeddedResource Include="Events\PostEvents\SimpleEntity.hbm.xml" />
    <EmbeddedResource Include="NHSpecificTest\NH1789\Mappings.hbm.xml" />
    <EmbeddedResource Include="NHSpecificTest\NH1801\Mappings.hbm.xml" />
    <EmbeddedResource Include="NHSpecificTest\NH1796\Mappings.hbm.xml" />
    <EmbeddedResource Include="NHSpecificTest\NH1553\MsSQL\Mappings.hbm.xml" />
    <EmbeddedResource Include="NHSpecificTest\NH1788\Mappings.hbm.xml" />
    <EmbeddedResource Include="NHSpecificTest\NH1794\Mappings.hbm.xml" />
    <EmbeddedResource Include="NHSpecificTest\NH1792\Mappings.hbm.xml" />
    <EmbeddedResource Include="NHSpecificTest\NH1756\Mappings.hbm.xml" />
    <EmbeddedResource Include="LazyProperty\Mappings.hbm.xml" />
    <EmbeddedResource Include="NHSpecificTest\NH1783\Mappings.hbm.xml" />
    <EmbeddedResource Include="LazyOneToOne\Person.hbm.xml" />
    <EmbeddedResource Include="NHSpecificTest\NH1747\Mappings.hbm.xml" />
    <EmbeddedResource Include="NHSpecificTest\NH1159\Mappings.hbm.xml" />
    <EmbeddedResource Include="NHSpecificTest\NH1093\Mappings.hbm.xml" />
    <EmbeddedResource Include="NHSpecificTest\NH1714\Mappings.hbm.xml" />
    <EmbeddedResource Include="NHSpecificTest\NH1763\Mappings.hbm.xml" />
    <EmbeddedResource Include="NHSpecificTest\ElementsEnums\SimpleWithEnumsNoName.hbm.xml" />
    <EmbeddedResource Include="NHSpecificTest\ElementsEnums\SimpleWithEnumsPartialName.hbm.xml" />
    <EmbeddedResource Include="NHSpecificTest\NH1343\Mappings.hbm.xml" />
    <EmbeddedResource Include="NHSpecificTest\NH1264\Passenger.hbm.xml" />
    <EmbeddedResource Include="NHSpecificTest\NH1264\Reservation.hbm.xml" />
    <EmbeddedResource Include="NHSpecificTest\NH1775\Mappings.hbm.xml" />
    <EmbeddedResource Include="NHSpecificTest\NH1388\Mappings.hbm.xml" />
    <EmbeddedResource Include="NHSpecificTest\ElementsEnums\SimpleWithEnums.hbm.xml" />
    <EmbeddedResource Include="NHSpecificTest\NH1574\Mappings.hbm.xml" />
    <EmbeddedResource Include="NHSpecificTest\NH1776\Mappings.hbm.xml" />
    <EmbeddedResource Include="NHSpecificTest\NH1773\Mappings.hbm.xml" />
    <EmbeddedResource Include="NHSpecificTest\NH1760\Mappings.hbm.xml" />
    <EmbeddedResource Include="MappingTest\Wicked.hbm.xml" />
    <EmbeddedResource Include="NHSpecificTest\NH1393\Mappings.hbm.xml" />
    <EmbeddedResource Include="NHSpecificTest\NH1391\Mappings.hbm.xml" />
    <EmbeddedResource Include="Hql\Ast\Animal.hbm.xml" />
    <EmbeddedResource Include="Hql\Ast\BooleanLiteralEntity.hbm.xml" />
    <EmbeddedResource Include="Hql\Ast\EntityWithCrazyCompositeKey.hbm.xml" />
    <EmbeddedResource Include="NHSpecificTest\Logs\Mappings.hbm.xml" />
    <EmbeddedResource Include="Hql\Ast\KeyManyToOneEntity.hbm.xml" />
    <EmbeddedResource Include="Hql\Ast\Multi.hbm.xml" />
    <EmbeddedResource Include="Hql\Ast\SimpleEntityWithAssociation.hbm.xml" />
    <EmbeddedResource Include="Hql\Ast\Vehicle.hbm.xml" />
    <EmbeddedResource Include="Hql\Ast\Versions.hbm.xml" />
    <EmbeddedResource Include="NHSpecificTest\NH1727\Mappings.hbm.xml" />
    <EmbeddedResource Include="NHSpecificTest\NH1742\Mappings.hbm.xml" />
    <EmbeddedResource Include="Hql\Ast\SimpleClass.hbm.xml" />
    <EmbeddedResource Include="Hql\Ast\TestQueries.xml" />
    <EmbeddedResource Include="Hql\Ast\TestQueriesWithResults.xml" />
    <EmbeddedResource Include="NHSpecificTest\NH1741\Mappings.hbm.xml" />
    <EmbeddedResource Include="NHSpecificTest\NH1716\Mappings.hbm.xml" />
    <EmbeddedResource Include="NHSpecificTest\Dates\Mappings\TimeAsTimeSpan.hbm.xml" />
    <EmbeddedResource Include="TypesTest\CurrencyClass.hbm.xml" />
    <EmbeddedResource Include="NHSpecificTest\NH1635\Mappings.hbm.xml" />
    <EmbeddedResource Include="NHSpecificTest\NH1688\Mappings.hbm.xml" />
    <EmbeddedResource Include="NHSpecificTest\NH1700\Mappings.hbm.xml" />
    <EmbeddedResource Include="NHSpecificTest\NH1693\Mappings.hbm.xml" />
    <EmbeddedResource Include="NHSpecificTest\NH1710\WithColumnNode.hbm.xml" />
    <EmbeddedResource Include="NHSpecificTest\NH1710\InLine.hbm.xml" />
    <EmbeddedResource Include="NHSpecificTest\NH1710\Heuristic.hbm.xml" />
    <EmbeddedResource Include="NHSpecificTest\NH1710\Defined.hbm.xml" />
    <EmbeddedResource Include="NHSpecificTest\NH1713\Mappings.hbm.xml" />
    <EmbeddedResource Include="NHSpecificTest\NH1715\Mappings.hbm.xml" />
    <EmbeddedResource Include="NHSpecificTest\DtcFailures\Mappings.hbm.xml" />
    <EmbeddedResource Include="NHSpecificTest\NH1694\Mappings.hbm.xml" />
    <EmbeddedResource Include="NHSpecificTest\NH1706\Mappings.hbm.xml" />
    <EmbeddedResource Include="Stateless\Naturalness.hbm.xml" />
    <EmbeddedResource Include="TransformTests\Simple.hbm.xml" />
    <EmbeddedResource Include="VersionTest\Db\MsSQL\ComplexVersioned.hbm.xml" />
    <EmbeddedResource Include="Tools\hbm2ddl\SchemaExportTests\WithColumnTag.hbm.xml" />
    <EmbeddedResource Include="NHSpecificTest\NH1691\Mappings.hbm.xml" />
    <EmbeddedResource Include="NHSpecificTest\NH1689\Mappings.hbm.xml" />
    <EmbeddedResource Include="VersionTest\Db\MsSQL\SimpleVersioned.hbm.xml" />
    <EmbeddedResource Include="NHSpecificTest\NH1675\Mappings.hbm.xml" />
    <EmbeddedResource Include="NHSpecificTest\NH1677\Mappings.hbm.xml" />
    <EmbeddedResource Include="NHSpecificTest\NH1679\Mappings.hbm.xml" />
    <EmbeddedResource Include="NHSpecificTest\Evicting\Mappings.hbm.xml" />
    <EmbeddedResource Include="NHSpecificTest\NH1490\MappingsFilterAsBoolean.hbm.xml" />
    <EmbeddedResource Include="NHSpecificTest\NH1293\MappingsFilterAsBoolean.hbm.xml" />
    <EmbeddedResource Include="SqlTest\Custom\MySQL\MySQLEmployment.hbm.xml" />
    <EmbeddedResource Include="SqlTest\Custom\Oracle\Mappings.hbm.xml" />
    <EmbeddedResource Include="SqlTest\Custom\Oracle\StoredProcedures.hbm.xml" />
    <EmbeddedResource Include="NHSpecificTest\NH1619\Mappings.hbm.xml" />
    <EmbeddedResource Include="NHSpecificTest\NH1665\Mappings.hbm.xml" />
    <EmbeddedResource Include="Generatedkeys\ByTrigger\MyEntity.hbm.xml" />
    <EmbeddedResource Include="Generatedkeys\Identity\MyEntityIdentity.hbm.xml" />
    <EmbeddedResource Include="NHSpecificTest\NH1289\Mappings.hbm.xml" />
    <EmbeddedResource Include="TypesTest\TimeAsTimeSpanClass.hbm.xml" />
    <EmbeddedResource Include="TypesTest\TimeSpanClass.hbm.xml" />
    <EmbeddedResource Include="NHSpecificTest\FileStreamSql2008\Mappings.hbm.xml" />
    <EmbeddedResource Include="Generatedkeys\Seqidentity\MyEntity.hbm.xml" />
    <EmbeddedResource Include="IdGen\NativeGuid\NativeGuidPoid.hbm.xml" />
    <EmbeddedResource Include="NHSpecificTest\Dates\Mappings\Time.hbm.xml" />
    <EmbeddedResource Include="NHSpecificTest\Dates\Mappings\Date.hbm.xml" />
    <EmbeddedResource Include="NHSpecificTest\Dates\Mappings\DateTimeOffset.hbm.xml" />
    <EmbeddedResource Include="NHSpecificTest\NH1654\Mappings.hbm.xml" />
    <EmbeddedResource Include="Pagination\DataPoint.hbm.xml" />
    <EmbeddedResource Include="NHSpecificTest\Dates\Mappings\DateTime2.hbm.xml" />
    <EmbeddedResource Include="NHSpecificTest\Futures\Mappings.hbm.xml" />
    <EmbeddedResource Include="NHSpecificTest\NH1643\Mappings.hbm.xml" />
    <EmbeddedResource Include="NHSpecificTest\NH1640\Mappings.hbm.xml" />
    <EmbeddedResource Include="NHSpecificTest\NH1584\Mappings.hbm.xml" />
    <EmbeddedResource Include="NHSpecificTest\NH1632\Mappings.hbm.xml" />
    <EmbeddedResource Include="NHSpecificTest\NH1612\Mappings.hbm.xml" />
    <EmbeddedResource Include="NHSpecificTest\NH1549\Mappings.hbm.xml" />
    <EmbeddedResource Include="NHSpecificTest\NH1521\AclassWithSpecific.hbm.xml" />
    <EmbeddedResource Include="NHSpecificTest\NH1521\AclassWithNothing.hbm.xml" />
    <EmbeddedResource Include="NHSpecificTest\NH1521\AclassWithDefault.hbm.xml" />
    <EmbeddedResource Include="NHSpecificTest\NH1621\Mappings.hbm.xml" />
    <EmbeddedResource Include="NHSpecificTest\NH1609\Mappings.hbm.xml" />
    <EmbeddedResource Include="NHSpecificTest\NH1605\Mappings.hbm.xml" />
    <EmbeddedResource Include="NHSpecificTest\NH1443\AclassWithSpecific.hbm.xml" />
    <EmbeddedResource Include="NHSpecificTest\NH1443\AclassWithDefault.hbm.xml" />
    <EmbeddedResource Include="NHSpecificTest\NH1443\AclassWithNothing.hbm.xml" />
    <EmbeddedResource Include="NHSpecificTest\NH1274ExportExclude\Mappings.hbm.xml" />
    <EmbeddedResource Include="NHSpecificTest\NH1611OneToOneIdentity\Mappings.hbm.xml" />
    <EmbeddedResource Include="NHSpecificTest\NH1533\Mappings.hbm.xml" />
    <EmbeddedResource Include="NHSpecificTest\NH1552\Mappings.hbm.xml" />
    <EmbeddedResource Include="NHSpecificTest\NH1349\Mappings.hbm.xml" />
    <EmbeddedResource Include="NHSpecificTest\NH1593\TestIndex.hbm.xml" />
    <EmbeddedResource Include="NHSpecificTest\NH1594\Mappings.hbm.xml" />
    <EmbeddedResource Include="NHSpecificTest\NH1579\Mappings.hbm.xml" />
    <EmbeddedResource Include="NHSpecificTest\NH298\Mappings.hbm.xml" />
    <EmbeddedResource Include="NHSpecificTest\NH1587\Mappings.hbm.xml" />
    <EmbeddedResource Include="NHSpecificTest\NH1556\Mappings.hbm.xml" />
    <EmbeddedResource Include="Tools\hbm2ddl\SchemaValidator\2_Version.hbm.xml" />
    <EmbeddedResource Include="Tools\hbm2ddl\SchemaValidator\1_Version.hbm.xml" />
    <EmbeddedResource Include="TypesTest\GenericEnumStringClass.hbm.xml" />
    <EmbeddedResource Include="Operations\Competition.hbm.xml" />
    <EmbeddedResource Include="Operations\Employer.hbm.xml" />
    <EmbeddedResource Include="Operations\Node.hbm.xml" />
    <EmbeddedResource Include="Operations\OneToOne.hbm.xml" />
    <EmbeddedResource Include="Operations\OptLockEntity.hbm.xml" />
    <EmbeddedResource Include="Subclass\EnumDiscriminator\EnumDiscriminator.hbm.xml" />
    <EmbeddedResource Include="Generatedkeys\Select\MyEntity.hbm.xml" />
    <EmbeddedResource Include="NHSpecificTest\NH1478\Mappings.hbm.xml" />
    <EmbeddedResource Include="NHSpecificTest\NH1447\Mappings.hbm.xml" />
    <EmbeddedResource Include="TypesTest\EnumCharClass.hbm.xml" />
    <EmbeddedResource Include="Extendshbm\packageentitynamesWithColl.hbm.xml" />
    <EmbeddedResource Include="Extendshbm\entitynamesWithColl.hbm.xml" />
    <EmbeddedResource Include="Extendshbm\packageentitynamesf1.hbm.xml" />
    <EmbeddedResource Include="Extendshbm\packageentitynamesf2.hbm.xml" />
    <EmbeddedResource Include="NHSpecificTest\NH662\Mappings.hbm.xml" />
    <EmbeddedResource Include="NHSpecificTest\NH1495\Mappings.hbm.xml" />
    <EmbeddedResource Include="ProjectionFixtures\Mapping.hbm.xml" />
    <EmbeddedResource Include="NHSpecificTest\NH1033\Mappings.hbm.xml" />
    <EmbeddedResource Include="EntityModeTest\Multi\Stock.hbm.xml" />
    <EmbeddedResource Include="EntityModeTest\Multi\Valuation.hbm.xml" />
    <EmbeddedResource Include="EntityModeTest\Xml\Many2One\Car.hbm.xml" />
    <EmbeddedResource Include="EntityModeTest\Xml\Basic\AB.hbm.xml" />
    <EmbeddedResource Include="EntityModeTest\Xml\Basic\Account.hbm.xml" />
    <EmbeddedResource Include="EntityModeTest\Xml\Basic\Employer.hbm.xml" />
    <EmbeddedResource Include="SqlTest\Identity\MsSQL\MSSQLIdentityInsertWithStoredProcs.hbm.xml" />
    <EmbeddedResource Include="NHSpecificTest\NH1508\Mappings.hbm.xml" />
    <EmbeddedResource Include="GenericTest\OrderedSetGeneric\OrderedSetFixture.hbm.xml" />
    <EmbeddedResource Include="NHSpecificTest\NH1293\Mappings.hbm.xml" />
    <EmbeddedResource Include="NHSpecificTest\NH1490\Mappings.hbm.xml" />
    <EmbeddedResource Include="NHSpecificTest\NH1492\Mappings.hbm.xml" />
    <EmbeddedResource Include="NHSpecificTest\NH1499\Mappings.hbm.xml" />
    <EmbeddedResource Include="NHSpecificTest\NH1502\Mappings.hbm.xml" />
    <EmbeddedResource Include="NHSpecificTest\NH1488\Mappings.hbm.xml" />
    <EmbeddedResource Include="Extendshbm\allinone.hbm.xml" />
    <EmbeddedResource Include="Extendshbm\allseparateinone.hbm.xml" />
    <EmbeddedResource Include="Extendshbm\Customer.hbm.xml" />
    <EmbeddedResource Include="Extendshbm\Employee.hbm.xml" />
    <EmbeddedResource Include="Extendshbm\entitynames.hbm.xml" />
    <EmbeddedResource Include="Extendshbm\packageentitynames.hbm.xml" />
    <EmbeddedResource Include="Extendshbm\Person.hbm.xml" />
    <EmbeddedResource Include="Extendshbm\unionsubclass.hbm.xml" />
    <EmbeddedResource Include="NHSpecificTest\NH1483\Mappings.hbm.xml" />
    <EmbeddedResource Include="TypesTest\EntityClass.hbm.xml" />
    <EmbeddedResource Include="Events\Collections\Association\Bidirectional\ManyToMany\BidirectionalManyToManyBagToSetMapping.hbm.xml" />
    <EmbeddedResource Include="Events\Collections\Association\Bidirectional\ManyToMany\BidirectionalManyToManySetToSetMapping.hbm.xml" />
    <EmbeddedResource Include="Events\Collections\Association\Bidirectional\OneToMany\BidirectionalOneToManyBagMapping.hbm.xml" />
    <EmbeddedResource Include="Events\Collections\Association\Bidirectional\OneToMany\BidirectionalOneToManyBagSubclassMapping.hbm.xml" />
    <EmbeddedResource Include="Events\Collections\Association\Bidirectional\OneToMany\BidirectionalOneToManySetMapping.hbm.xml" />
    <EmbeddedResource Include="Events\Collections\Association\Unidirectional\ManyToMany\UnidirectionalManyToManyBagMapping.hbm.xml" />
    <EmbeddedResource Include="Events\Collections\Association\Unidirectional\OneToMany\UnidirectionalOneToManyBagMapping.hbm.xml" />
    <EmbeddedResource Include="Events\Collections\Association\Unidirectional\OneToMany\UnidirectionalOneToManySetMapping.hbm.xml" />
    <EmbeddedResource Include="Events\Collections\Values\ValuesBagMapping.hbm.xml" />
    <EmbeddedResource Include="Extralazy\UserGroup.hbm.xml" />
    <EmbeddedResource Include="Naturalid\Immutable\User.hbm.xml" />
    <EmbeddedResource Include="Naturalid\Mutable\User.hbm.xml" />
    <EmbeddedResource Include="NHSpecificTest\NH1419\Mappings.hbm.xml" />
    <EmbeddedResource Include="NHSpecificTest\NH1413\Mappings.hbm.xml" />
    <EmbeddedResource Include="NHSpecificTest\NH1304\Mappings.hbm.xml" />
    <EmbeddedResource Include="NHSpecificTest\NH1408\Mappings.hbm.xml" />
    <EmbeddedResource Include="NHSpecificTest\NH1394\Mappings.hbm.xml" />
    <EmbeddedResource Include="NHSpecificTest\NH1405\Mappings.hbm.xml" />
    <EmbeddedResource Include="NHSpecificTest\NH1403\Mappings.hbm.xml" />
    <EmbeddedResource Include="NHSpecificTest\NH1253\Mappings.hbm.xml" />
    <EmbeddedResource Include="EntityModeTest\Map\Basic\ProductLine.hbm.xml" />
    <EmbeddedResource Include="DynamicEntity\Tuplizer\Customer.hbm.xml" />
  </ItemGroup>
  <ItemGroup>
    <Folder Include="NHSpecificTest\NH3615\" />
    <Folder Include="Properties\" />
  </ItemGroup>
  <ItemGroup>
    <BootstrapperPackage Include="Microsoft.Net.Client.3.5">
      <Visible>False</Visible>
      <ProductName>.NET Framework 3.5 SP1 Client Profile</ProductName>
      <Install>false</Install>
    </BootstrapperPackage>
    <BootstrapperPackage Include="Microsoft.Net.Framework.3.5.SP1">
      <Visible>False</Visible>
      <ProductName>.NET Framework 3.5 SP1</ProductName>
      <Install>true</Install>
    </BootstrapperPackage>
    <BootstrapperPackage Include="Microsoft.Windows.Installer.3.1">
      <Visible>False</Visible>
      <ProductName>Windows Installer 3.1</ProductName>
      <Install>true</Install>
    </BootstrapperPackage>
  </ItemGroup>
  <Import Project="$(MSBuildBinPath)\Microsoft.CSharp.targets" />
  <!-- To modify your build process, add your task inside one of the targets below and uncomment it. 
       Other similar extension points exist, see Microsoft.Common.targets.
  <Target Name="BeforeBuild">
  </Target>
  <Target Name="AfterBuild">
  </Target>
  -->
  <PropertyGroup>
    <PreBuildEvent>
    </PreBuildEvent>
    <PostBuildEvent>copy "$(ProjectDir)App.config" "$(TargetPath).config"
if exist hibernate.cfg.xml (del hibernate.cfg.xml)
if exist "$(ProjectDir)hibernate.cfg.xml" (copy "$(ProjectDir)hibernate.cfg.xml" "hibernate.cfg.xml")
copy /y "..\..\..\NHibernate.DomainModel\ABC.hbm.xml" "ABC.hbm.xml"</PostBuildEvent>
  </PropertyGroup>
</Project><|MERGE_RESOLUTION|>--- conflicted
+++ resolved
@@ -727,15 +727,12 @@
     <Compile Include="NHSpecificTest\NH3570\BiFixture.cs" />
     <Compile Include="NHSpecificTest\NH3570\Model.cs" />
     <Compile Include="NHSpecificTest\NH3570\UniFixture.cs" />
-<<<<<<< HEAD
     <Compile Include="NHSpecificTest\NH3731\Entity.cs" />
     <Compile Include="NHSpecificTest\NH3731\FixtureByCode.cs" />
-=======
     <Compile Include="NHSpecificTest\NH2053\Cat.cs" />
     <Compile Include="NHSpecificTest\NH2053\Dog.cs" />
     <Compile Include="NHSpecificTest\NH2053\Fixture.cs" />
     <Compile Include="NHSpecificTest\NH2053\Animal.cs" />
->>>>>>> c888f4da
     <Compile Include="NHSpecificTest\NH3620\Fixture.cs" />
     <Compile Include="NHSpecificTest\NH3620\TwoBlobs.cs" />
     <Compile Include="NHSpecificTest\NH3455\Address.cs" />
