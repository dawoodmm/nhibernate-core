--- conflicted
+++ resolved
@@ -1,609 +1,303 @@
-<<<<<<< HEAD
-using System;
-using System.Collections;
-using System.Collections.Generic;
-using NHibernate.Engine;
-using NHibernate.Properties;
-using NHibernate.Type;
-using NHibernate.Util;
-
-namespace NHibernate.Mapping
-{
-	/// <summary>
-	/// Mapping for a property of a .NET class (entity
-	/// or component).
-	/// </summary>
-	[Serializable]
-	public class Property : IMetaAttributable
-	{
-		private string name;
-		private IValue propertyValue;
-		private string cascade;
-		private bool updateable = true;
-		private bool insertable = true;
-		private bool selectable = true;
-		private string propertyAccessorName;
-		private bool optional;
-		private string nodeName;
-		private IDictionary<string, MetaAttribute> metaAttributes;
-		private PersistentClass persistentClass;
-		private bool isOptimisticLocked;
-		private PropertyGeneration generation = PropertyGeneration.Never;
-		private bool isLazy;
-		private bool isNaturalIdentifier;
-
-		public Property()
-		{
-		}
-
-		public Property(IValue propertyValue)
-		{
-			this.propertyValue = propertyValue;
-		}
-
-		public IType Type
-		{
-			get { return propertyValue.Type; }
-		}
-
-		/// <summary>
-		/// Gets the number of columns this property uses in the db.
-		/// </summary>
-		public int ColumnSpan
-		{
-			get { return propertyValue.ColumnSpan; }
-		}
-
-		/// <summary>
-		/// Gets an <see cref="ICollection"/> of <see cref="Column"/>s.
-		/// </summary>
-		public IEnumerable<ISelectable> ColumnIterator
-		{
-			get { return propertyValue.ColumnIterator; }
-		}
-
-		/// <summary>
-		/// Gets or Sets the name of the Property in the class.
-		/// </summary>
-		public string Name
-		{
-			get { return name; }
-			set { name = value; }
-		}
-
-		public bool IsComposite
-		{
-			get { return propertyValue is Component; }
-		}
-
-		public IValue Value
-		{
-			get { return propertyValue; }
-			set { propertyValue = value; }
-		}
-
-		public CascadeStyle CascadeStyle
-		{
-			get
-			{
-				IType type = propertyValue.Type;
-				if (type.IsComponentType && !type.IsAnyType)
-				{
-					IAbstractComponentType actype = (IAbstractComponentType)propertyValue.Type;
-					int length = actype.Subtypes.Length;
-					for (int i = 0; i < length; i++)
-					{
-						if (actype.GetCascadeStyle(i) != CascadeStyle.None)
-						{
-							return CascadeStyle.All;
-						}
-					}
-
-					return CascadeStyle.None;
-				}
-				else if (string.IsNullOrEmpty(cascade) || cascade.Equals("none"))
-				{
-					return CascadeStyle.None;
-				}
-				else
-				{
-					string[] tokens = cascade.Split(new char[] { ',' });
-					if (tokens.Length == 0) return CascadeStyle.None;
-					CascadeStyle[] styles = new CascadeStyle[tokens.Length];
-					int i = 0;
-					foreach (string token in tokens)
-					{
-						styles[i++] = CascadeStyle.GetCascadeStyle(token.ToLowerInvariant().Trim());
-					}
-					if (tokens.Length == 1) return styles[0];
-					else return new CascadeStyle.MultipleCascadeStyle(styles);
-				}
-			}
-		}
-
-		public string Cascade
-		{
-			get { return cascade; }
-			set { cascade = value; }
-		}
-
-		public bool IsUpdateable
-		{
-			get
-			{
-				bool[] columnUpdateability = propertyValue.ColumnUpdateability;
-				return updateable &&
-					   (
-					// columnUpdateability.Length == 0 ||
-					   !ArrayHelper.IsAllFalse(columnUpdateability)
-					   );
-			}
-			set { updateable = value; }
-		}
-
-		public bool IsInsertable
-		{
-			get
-			{
-				bool[] columnInsertability = propertyValue.ColumnInsertability;
-				return insertable &&
-					   (
-						columnInsertability.Length == 0 ||
-						!ArrayHelper.IsAllFalse(columnInsertability)
-					   );
-			}
-			set { insertable = value; }
-		}
-
-		/// <summary></summary>
-		public bool IsNullable
-		{
-			get { return propertyValue == null || propertyValue.IsNullable; }
-		}
-
-		public bool IsOptional
-		{
-			get { return optional || IsNullable; }
-			set { optional = value; }
-		}
-
-		public string PropertyAccessorName
-		{
-			get { return propertyAccessorName; }
-			set { propertyAccessorName = value; }
-		}
-
-		public IGetter GetGetter(System.Type clazz)
-		{
-			return PropertyAccessor.GetGetter(clazz, name);
-		}
-
-		public ISetter GetSetter(System.Type clazz)
-		{
-			return PropertyAccessor.GetSetter(clazz, name);
-		}
-
-		protected virtual IPropertyAccessor PropertyAccessor
-		{
-			get { return PropertyAccessorFactory.GetPropertyAccessor(PropertyAccessorName); }
-		}
-
-		public virtual string GetAccessorPropertyName(EntityMode mode)
-		{
-			return mode == EntityMode.Xml ? nodeName : Name;
-		}
-
-		public virtual bool IsBasicPropertyAccessor
-		{
-			// NH Different behavior : see IPropertyAccessor.CanAccessThroughReflectionOptimizer (ref. NH-1304)
-			get { return PropertyAccessor.CanAccessThroughReflectionOptimizer; }
-		}
-
-		public IDictionary<string, MetaAttribute> MetaAttributes
-		{
-			get { return metaAttributes; }
-			set { metaAttributes = value; }
-		}
-
-		public MetaAttribute GetMetaAttribute(string attributeName)
-		{
-			if (metaAttributes == null)
-			{
-				return null;
-			}
-			MetaAttribute result;
-			metaAttributes.TryGetValue(attributeName, out result);
-			return result;
-		}
-
-		public bool IsValid(IMapping mapping)
-		{
-			return Value.IsValid(mapping);
-		}
-
-		public string NullValue
-		{
-			get
-			{
-				if (propertyValue is SimpleValue)
-				{
-					return ((SimpleValue)propertyValue).NullValue;
-				}
-				else
-					return null;
-			}
-		}
-
-		public PersistentClass PersistentClass
-		{
-			get { return persistentClass; }
-			set { persistentClass = value; }
-		}
-
-		public bool IsSelectable
-		{
-			get { return selectable; }
-			set { selectable = value; }
-		}
-
-		public bool IsOptimisticLocked
-		{
-			get { return isOptimisticLocked; }
-			set { isOptimisticLocked = value; }
-		}
-
-		public PropertyGeneration Generation
-		{
-			get { return generation; }
-			set { generation = value; }
-		}
-
-		public bool IsLazy
-		{
-			get
-			{
-				// NH Specific: Hibernate doesn't make a distinction between
-				// lazy and no-proxy, but NHibernate does. While Hibernate tracks
-				// just whatever a property is lazy, we need to track lazy/no-proxy seperatedly.
-				
-				return isLazy;
-			}
-			set { isLazy = value; }
-		}
-
-		public virtual bool BackRef
-		{
-			get { return false; }
-		}
-
-		public bool IsNaturalIdentifier
-		{
-			get { return isNaturalIdentifier; }
-			set { isNaturalIdentifier = value; }
-		}
-
-		public string NodeName
-		{
-			get { return nodeName; }
-			set { nodeName = value; }
-		}
-
-		// both many-to-one and one-to-one are represented as a
-		// Property.  EntityPersister is relying on this value to
-		// determine "lazy fetch groups" in terms of field-level
-		// interception.  So we need to make sure that we return
-		// true here for the case of many-to-one and one-to-one
-		// with lazy="no-proxy"
-		public bool UnwrapProxy { get; set; }
-
-		public bool IsEntityRelation
-		{
-			get { return (Value as ToOne) != null; }
-		}
-	}
-}
-=======
-using System;
-using System.Collections;
-using System.Collections.Generic;
-using NHibernate.Engine;
-using NHibernate.Properties;
-using NHibernate.Type;
-using NHibernate.Util;
-
-namespace NHibernate.Mapping
-{
-	/// <summary>
-	/// Mapping for a property of a .NET class (entity
-	/// or component).
-	/// </summary>
-	[Serializable]
-	public class Property : IMetaAttributable
-	{
-		private string name;
-		private IValue propertyValue;
-		private string cascade;
-		private bool updateable = true;
-		private bool insertable = true;
-		private bool selectable = true;
-		private string propertyAccessorName;
-		private bool optional;
-		private string nodeName;
-		private IDictionary<string, MetaAttribute> metaAttributes;
-		private PersistentClass persistentClass;
-		private bool isOptimisticLocked;
-		private PropertyGeneration generation = PropertyGeneration.Never;
-		private bool isLazy;
-		private bool isNaturalIdentifier;
-
-		public Property()
-		{
-		}
-
-		public Property(IValue propertyValue)
-		{
-			this.propertyValue = propertyValue;
-		}
-
-		public IType Type
-		{
-			get { return propertyValue.Type; }
-		}
-
-		/// <summary>
-		/// Gets the number of columns this property uses in the db.
-		/// </summary>
-		public int ColumnSpan
-		{
-			get { return propertyValue.ColumnSpan; }
-		}
-
-		/// <summary>
-		/// Gets an <see cref="ICollection"/> of <see cref="Column"/>s.
-		/// </summary>
-		public IEnumerable<ISelectable> ColumnIterator
-		{
-			get { return propertyValue.ColumnIterator; }
-		}
-
-		/// <summary>
-		/// Gets or Sets the name of the Property in the class.
-		/// </summary>
-		public string Name
-		{
-			get { return name; }
-			set { name = value; }
-		}
-
-		public bool IsComposite
-		{
-			get { return propertyValue is Component; }
-		}
-
-		public IValue Value
-		{
-			get { return propertyValue; }
-			set { propertyValue = value; }
-		}
-
-		public CascadeStyle CascadeStyle
-		{
-			get
-			{
-				IType type = propertyValue.Type;
-				if (type.IsComponentType && !type.IsAnyType)
-				{
-					IAbstractComponentType actype = (IAbstractComponentType)propertyValue.Type;
-					int length = actype.Subtypes.Length;
-					for (int i = 0; i < length; i++)
-					{
-						if (actype.GetCascadeStyle(i) != CascadeStyle.None)
-						{
-							return CascadeStyle.All;
-						}
-					}
-
-					return CascadeStyle.None;
-				}
-				else if (string.IsNullOrEmpty(cascade) || cascade.Equals("none"))
-				{
-					return CascadeStyle.None;
-				}
-				else
-				{
-					string[] tokens = cascade.Split(new char[] { ',' });
-					if (tokens.Length == 0) return CascadeStyle.None;
-					CascadeStyle[] styles = new CascadeStyle[tokens.Length];
-					int i = 0;
-					foreach (string token in tokens)
-					{
-						styles[i++] = CascadeStyle.GetCascadeStyle(token.ToLowerInvariant().Trim());
-					}
-					if (tokens.Length == 1) return styles[0];
-					else return new CascadeStyle.MultipleCascadeStyle(styles);
-				}
-			}
-		}
-
-		public string Cascade
-		{
-			get { return cascade; }
-			set { cascade = value; }
-		}
-
-		public bool IsUpdateable
-		{
-			get
-			{
-				bool[] columnUpdateability = propertyValue.ColumnUpdateability;
-				return updateable &&
-					   (
-					// columnUpdateability.Length == 0 ||
-					   !ArrayHelper.IsAllFalse(columnUpdateability)
-					   );
-			}
-			set { updateable = value; }
-		}
-
-		public bool IsInsertable
-		{
-			get
-			{
-				bool[] columnInsertability = propertyValue.ColumnInsertability;
-				return insertable &&
-					   (
-						columnInsertability.Length == 0 ||
-						!ArrayHelper.IsAllFalse(columnInsertability)
-					   );
-			}
-			set { insertable = value; }
-		}
-
-		/// <summary></summary>
-		public bool IsNullable
-		{
-			get { return propertyValue == null || propertyValue.IsNullable; }
-		}
-
-		public bool IsOptional
-		{
-			get { return optional || IsNullable; }
-			set { optional = value; }
-		}
-
-		public string PropertyAccessorName
-		{
-			get { return propertyAccessorName; }
-			set { propertyAccessorName = value; }
-		}
-
-		public IGetter GetGetter(System.Type clazz)
-		{
-			return PropertyAccessor.GetGetter(clazz, name);
-		}
-
-		public ISetter GetSetter(System.Type clazz)
-		{
-			return PropertyAccessor.GetSetter(clazz, name);
-		}
-
-		protected virtual IPropertyAccessor PropertyAccessor
-		{
-			get { return PropertyAccessorFactory.GetPropertyAccessor(PropertyAccessorName); }
-		}
-
-		public virtual string GetAccessorPropertyName(EntityMode mode)
-		{
-			return mode == EntityMode.Xml ? nodeName : Name;
-		}
-
-		public virtual bool IsBasicPropertyAccessor
-		{
-			// NH Different behavior : see IPropertyAccessor.CanAccessThroughReflectionOptimizer (ref. NH-1304)
-			get { return PropertyAccessor.CanAccessThroughReflectionOptimizer; }
-		}
-
-		public IDictionary<string, MetaAttribute> MetaAttributes
-		{
-			get { return metaAttributes; }
-			set { metaAttributes = value; }
-		}
-
-		public MetaAttribute GetMetaAttribute(string attributeName)
-		{
-			if (metaAttributes == null)
-			{
-				return null;
-			}
-			MetaAttribute result;
-			metaAttributes.TryGetValue(attributeName, out result);
-			return result;
-		}
-
-		public bool IsValid(IMapping mapping)
-		{
-			return Value.IsValid(mapping);
-		}
-
-		public string NullValue
-		{
-			get
-			{
-				if (propertyValue is SimpleValue)
-				{
-					return ((SimpleValue)propertyValue).NullValue;
-				}
-				else
-					return null;
-			}
-		}
-
-		public PersistentClass PersistentClass
-		{
-			get { return persistentClass; }
-			set { persistentClass = value; }
-		}
-
-		public bool IsSelectable
-		{
-			get { return selectable; }
-			set { selectable = value; }
-		}
-
-		public bool IsOptimisticLocked
-		{
-			get { return isOptimisticLocked; }
-			set { isOptimisticLocked = value; }
-		}
-
-		public PropertyGeneration Generation
-		{
-			get { return generation; }
-			set { generation = value; }
-		}
-
-		public bool IsLazy
-		{
-			get
-			{
-				// NH Specific: Hibernate doesn't make a distinction between
-				// lazy and no-proxy, but NHibernate does. While Hibernate tracks
-				// just whatever a property is lazy, we need to track lazy/no-proxy separately.
-				
-				return isLazy;
-			}
-			set { isLazy = value; }
-		}
-
-		public virtual bool BackRef
-		{
-			get { return false; }
-		}
-
-		public bool IsNaturalIdentifier
-		{
-			get { return isNaturalIdentifier; }
-			set { isNaturalIdentifier = value; }
-		}
-
-		public string NodeName
-		{
-			get { return nodeName; }
-			set { nodeName = value; }
-		}
-
-		// both many-to-one and one-to-one are represented as a
-		// Property.  EntityPersister is relying on this value to
-		// determine "lazy fetch groups" in terms of field-level
-		// interception.  So we need to make sure that we return
-		// true here for the case of many-to-one and one-to-one
-		// with lazy="no-proxy"
-		public bool UnwrapProxy { get; set; }
-
-		public bool IsEntityRelation
-		{
-			get { return (Value as ToOne) != null; }
-		}
-	}
-}
->>>>>>> 2c4c1f49
+using System;
+using System.Collections;
+using System.Collections.Generic;
+using NHibernate.Engine;
+using NHibernate.Properties;
+using NHibernate.Type;
+using NHibernate.Util;
+
+namespace NHibernate.Mapping
+{
+	/// <summary>
+	/// Mapping for a property of a .NET class (entity
+	/// or component).
+	/// </summary>
+	[Serializable]
+	public class Property : IMetaAttributable
+	{
+		private string name;
+		private IValue propertyValue;
+		private string cascade;
+		private bool updateable = true;
+		private bool insertable = true;
+		private bool selectable = true;
+		private string propertyAccessorName;
+		private bool optional;
+		private string nodeName;
+		private IDictionary<string, MetaAttribute> metaAttributes;
+		private PersistentClass persistentClass;
+		private bool isOptimisticLocked;
+		private PropertyGeneration generation = PropertyGeneration.Never;
+		private bool isLazy;
+		private bool isNaturalIdentifier;
+
+		public Property()
+		{
+		}
+
+		public Property(IValue propertyValue)
+		{
+			this.propertyValue = propertyValue;
+		}
+
+		public IType Type
+		{
+			get { return propertyValue.Type; }
+		}
+
+		/// <summary>
+		/// Gets the number of columns this property uses in the db.
+		/// </summary>
+		public int ColumnSpan
+		{
+			get { return propertyValue.ColumnSpan; }
+		}
+
+		/// <summary>
+		/// Gets an <see cref="ICollection"/> of <see cref="Column"/>s.
+		/// </summary>
+		public IEnumerable<ISelectable> ColumnIterator
+		{
+			get { return propertyValue.ColumnIterator; }
+		}
+
+		/// <summary>
+		/// Gets or Sets the name of the Property in the class.
+		/// </summary>
+		public string Name
+		{
+			get { return name; }
+			set { name = value; }
+		}
+
+		public bool IsComposite
+		{
+			get { return propertyValue is Component; }
+		}
+
+		public IValue Value
+		{
+			get { return propertyValue; }
+			set { propertyValue = value; }
+		}
+
+		public CascadeStyle CascadeStyle
+		{
+			get
+			{
+				IType type = propertyValue.Type;
+				if (type.IsComponentType && !type.IsAnyType)
+				{
+					IAbstractComponentType actype = (IAbstractComponentType)propertyValue.Type;
+					int length = actype.Subtypes.Length;
+					for (int i = 0; i < length; i++)
+					{
+						if (actype.GetCascadeStyle(i) != CascadeStyle.None)
+						{
+							return CascadeStyle.All;
+						}
+					}
+
+					return CascadeStyle.None;
+				}
+				else if (string.IsNullOrEmpty(cascade) || cascade.Equals("none"))
+				{
+					return CascadeStyle.None;
+				}
+				else
+				{
+					string[] tokens = cascade.Split(new char[] { ',' });
+					if (tokens.Length == 0) return CascadeStyle.None;
+					CascadeStyle[] styles = new CascadeStyle[tokens.Length];
+					int i = 0;
+					foreach (string token in tokens)
+					{
+						styles[i++] = CascadeStyle.GetCascadeStyle(token.ToLowerInvariant().Trim());
+					}
+					if (tokens.Length == 1) return styles[0];
+					else return new CascadeStyle.MultipleCascadeStyle(styles);
+				}
+			}
+		}
+
+		public string Cascade
+		{
+			get { return cascade; }
+			set { cascade = value; }
+		}
+
+		public bool IsUpdateable
+		{
+			get
+			{
+				bool[] columnUpdateability = propertyValue.ColumnUpdateability;
+				return updateable &&
+					   (
+					// columnUpdateability.Length == 0 ||
+					   !ArrayHelper.IsAllFalse(columnUpdateability)
+					   );
+			}
+			set { updateable = value; }
+		}
+
+		public bool IsInsertable
+		{
+			get
+			{
+				bool[] columnInsertability = propertyValue.ColumnInsertability;
+				return insertable &&
+					   (
+						columnInsertability.Length == 0 ||
+						!ArrayHelper.IsAllFalse(columnInsertability)
+					   );
+			}
+			set { insertable = value; }
+		}
+
+		/// <summary></summary>
+		public bool IsNullable
+		{
+			get { return propertyValue == null || propertyValue.IsNullable; }
+		}
+
+		public bool IsOptional
+		{
+			get { return optional || IsNullable; }
+			set { optional = value; }
+		}
+
+		public string PropertyAccessorName
+		{
+			get { return propertyAccessorName; }
+			set { propertyAccessorName = value; }
+		}
+
+		public IGetter GetGetter(System.Type clazz)
+		{
+			return PropertyAccessor.GetGetter(clazz, name);
+		}
+
+		public ISetter GetSetter(System.Type clazz)
+		{
+			return PropertyAccessor.GetSetter(clazz, name);
+		}
+
+		protected virtual IPropertyAccessor PropertyAccessor
+		{
+			get { return PropertyAccessorFactory.GetPropertyAccessor(PropertyAccessorName); }
+		}
+
+		public virtual string GetAccessorPropertyName(EntityMode mode)
+		{
+			return mode == EntityMode.Xml ? nodeName : Name;
+		}
+
+		public virtual bool IsBasicPropertyAccessor
+		{
+			// NH Different behavior : see IPropertyAccessor.CanAccessThroughReflectionOptimizer (ref. NH-1304)
+			get { return PropertyAccessor.CanAccessThroughReflectionOptimizer; }
+		}
+
+		public IDictionary<string, MetaAttribute> MetaAttributes
+		{
+			get { return metaAttributes; }
+			set { metaAttributes = value; }
+		}
+
+		public MetaAttribute GetMetaAttribute(string attributeName)
+		{
+			if (metaAttributes == null)
+			{
+				return null;
+			}
+			MetaAttribute result;
+			metaAttributes.TryGetValue(attributeName, out result);
+			return result;
+		}
+
+		public bool IsValid(IMapping mapping)
+		{
+			return Value.IsValid(mapping);
+		}
+
+		public string NullValue
+		{
+			get
+			{
+				if (propertyValue is SimpleValue)
+				{
+					return ((SimpleValue)propertyValue).NullValue;
+				}
+				else
+					return null;
+			}
+		}
+
+		public PersistentClass PersistentClass
+		{
+			get { return persistentClass; }
+			set { persistentClass = value; }
+		}
+
+		public bool IsSelectable
+		{
+			get { return selectable; }
+			set { selectable = value; }
+		}
+
+		public bool IsOptimisticLocked
+		{
+			get { return isOptimisticLocked; }
+			set { isOptimisticLocked = value; }
+		}
+
+		public PropertyGeneration Generation
+		{
+			get { return generation; }
+			set { generation = value; }
+		}
+
+		public bool IsLazy
+		{
+			get
+			{
+				// NH Specific: Hibernate doesn't make a distinction between
+				// lazy and no-proxy, but NHibernate does. While Hibernate tracks
+				// just whatever a property is lazy, we need to track lazy/no-proxy separately.
+				
+				return isLazy;
+			}
+			set { isLazy = value; }
+		}
+
+		public virtual bool BackRef
+		{
+			get { return false; }
+		}
+
+		public bool IsNaturalIdentifier
+		{
+			get { return isNaturalIdentifier; }
+			set { isNaturalIdentifier = value; }
+		}
+
+		public string NodeName
+		{
+			get { return nodeName; }
+			set { nodeName = value; }
+		}
+
+		// both many-to-one and one-to-one are represented as a
+		// Property.  EntityPersister is relying on this value to
+		// determine "lazy fetch groups" in terms of field-level
+		// interception.  So we need to make sure that we return
+		// true here for the case of many-to-one and one-to-one
+		// with lazy="no-proxy"
+		public bool UnwrapProxy { get; set; }
+
+		public bool IsEntityRelation
+		{
+			get { return (Value as ToOne) != null; }
+		}
+	}
+}