--- conflicted
+++ resolved
@@ -1,787 +1,391 @@
-<<<<<<< HEAD
-using System;
-using System.Collections;
-using System.Collections.Generic;
-using System.Text;
-using NHibernate.Engine;
-using NHibernate.Id;
-using NHibernate.Type;
-using NHibernate.Util;
-
-namespace NHibernate.Mapping
-{
-	/// <summary>
-	/// Any value that maps to columns.
-	/// </summary>
-	[Serializable]
-	public class SimpleValue : IKeyValue
-	{
-		private readonly List<ISelectable> columns = new List<ISelectable>();
-		private IType type;
-		private IDictionary<string, string> typeParameters;
-
-		private IDictionary<string, string> identifierGeneratorProperties;
-		private string identifierGeneratorStrategy = "assigned";
-		private string nullValue;
-		private Table table;
-		private string foreignKeyName;
-		private bool cascadeDeleteEnabled;
-		private bool isAlternateUniqueKey;
-		private string typeName;
-
-		public SimpleValue()
-		{
-		}
-
-		public SimpleValue(Table table)
-		{
-			this.table = table;
-		}
-
-		public virtual IEnumerable<Column> ConstraintColumns
-		{
-			get { return new SafetyEnumerable<Column>(columns); }
-		}
-
-		public string ForeignKeyName
-		{
-			get { return foreignKeyName; }
-			set { foreignKeyName = value; }
-		}
-
-		public Table Table
-		{
-			get { return table; }
-			set { table = value; }
-		}
-
-		public IDictionary<string, string> IdentifierGeneratorProperties
-		{
-			get { return identifierGeneratorProperties; }
-			set { identifierGeneratorProperties = value; }
-		}
-
-		public string IdentifierGeneratorStrategy
-		{
-			get { return identifierGeneratorStrategy; }
-			set { identifierGeneratorStrategy = value; }
-		}
-
-		public virtual bool IsComposite
-		{
-			get { return false; }
-		}
-
-		#region IKeyValue Members
-
-		public void CreateForeignKeyOfEntity(string entityName)
-		{
-			if (!HasFormula && ! "none".Equals(ForeignKeyName, StringComparison.InvariantCultureIgnoreCase))
-			{
-				ForeignKey fk = table.CreateForeignKey(ForeignKeyName, ConstraintColumns, entityName);
-				fk.CascadeDeleteEnabled = cascadeDeleteEnabled;
-			}
-		}
-
-		public bool IsCascadeDeleteEnabled
-		{
-			get { return cascadeDeleteEnabled; }
-			set { cascadeDeleteEnabled = value; }
-		}
-
-		public bool IsIdentityColumn(Dialect.Dialect dialect)
-		{
-			return
-				IdentifierGeneratorFactory.GetIdentifierGeneratorClass(identifierGeneratorStrategy, dialect).Equals(
-					typeof (IdentityGenerator));
-		}
-
-		public string NullValue
-		{
-			get { return nullValue; }
-			set { nullValue = value; }
-		}
-
-		public virtual bool IsUpdateable
-		{
-			get { return true; }//needed to satisfy IKeyValue
-		}
-
-		public virtual bool IsTypeSpecified
-		{
-			get { return typeName != null; }
-		}
-
-		public IDictionary<string, string> TypeParameters
-		{
-			get { return typeParameters; }
-			set
-			{
-				if (!CollectionHelper.DictionaryEquals((IDictionary)typeParameters, (IDictionary)value))
-				{
-					typeParameters = value;
-					type = null; // invalidate type
-				}
-			}
-		}
-
-		public string TypeName
-		{
-			get { return typeName; }
-			set
-			{
-				if ((typeName == null && value != null) || (typeName != null && !typeName.Equals(value)))
-				{
-					// the property change
-					typeName = value;
-					type = null; // invalidate type
-				}
-			}
-		}
-
-		public IIdentifierGenerator CreateIdentifierGenerator(Dialect.Dialect dialect, string defaultCatalog,
-															  string defaultSchema, RootClass rootClass)
-		{
-			Dictionary<string, string> @params = new Dictionary<string, string>();
-
-			//if the hibernate-mapping did not specify a schema/catalog, use the defaults
-			//specified by properties - but note that if the schema/catalog were specified
-			//in hibernate-mapping, or as params, they will already be initialized and
-			//will override the values set here (they are in identifierGeneratorProperties)
-			if (!string.IsNullOrEmpty(defaultSchema))
-			{
-				@params[PersistentIdGeneratorParmsNames.Schema] = defaultSchema;
-			}
-			if (!string.IsNullOrEmpty(defaultCatalog))
-			{
-				@params[PersistentIdGeneratorParmsNames.Catalog] = defaultCatalog;
-			}
-
-			//pass the entity-name, if not a collection-id
-			if (rootClass != null)
-			{
-				@params[IdGeneratorParmsNames.EntityName] = rootClass.EntityName;
-			}
-
-			//init the table here instead of earlier, so that we can get a quoted table name
-			//TODO: would it be better to simply pass the qualified table name, instead of
-			//      splitting it up into schema/catalog/table names
-			string tableName = Table.GetQuotedName(dialect);
-
-			@params[PersistentIdGeneratorParmsNames.Table] = tableName;
-
-			//pass the column name (a generated id almost always has a single column and is not a formula)
-			IEnumerator enu = ColumnIterator.GetEnumerator();
-			enu.MoveNext();
-			string columnName = ((Column)enu.Current).GetQuotedName(dialect);
-
-			@params[PersistentIdGeneratorParmsNames.PK] = columnName;
-
-			if (rootClass != null)
-			{
-				StringBuilder tables = new StringBuilder();
-				bool commaNeeded = false;
-				foreach (Table identityTable in rootClass.IdentityTables)
-				{
-					if (commaNeeded)
-						tables.Append(StringHelper.CommaSpace);
-					commaNeeded = true;
-					tables.Append(identityTable.GetQuotedName(dialect));
-				}
-				@params[PersistentIdGeneratorParmsNames.Tables] = tables.ToString();
-			}
-			else
-			{
-				@params[PersistentIdGeneratorParmsNames.Tables] = tableName;
-			}
-
-			if (identifierGeneratorProperties != null)
-			{
-				ArrayHelper.AddAll(@params, identifierGeneratorProperties);
-			}
-
-			return IdentifierGeneratorFactory.Create(identifierGeneratorStrategy, Type, @params, dialect);
-		}
-
-		#endregion
-
-		#region IValue Members
-
-		public virtual int ColumnSpan
-		{
-			get { return columns.Count; }
-		}
-
-		public virtual IEnumerable<ISelectable> ColumnIterator
-		{
-			get { return columns; }
-		}
-
-		public virtual IType Type
-		{
-			get
-			{
-				// NH: Different implementation
-				// we use the internal instance of IType to have better performance
-				if (type == null)
-				{
-					if (string.IsNullOrEmpty(typeName))
-					{
-						throw new MappingException("No type name specified");
-					}
-					type = GetHeuristicType();
-					if (type == null)
-					{
-						string msg = "Could not determine type for: " + typeName;
-						if (columns != null && columns.Count > 0)
-						{
-							msg += (", for columns: " + StringHelper.CollectionToString(columns));
-						}
-						throw new MappingException(msg);
-					}
-				}
-				return type;
-			}
-		}
-
-		private IType GetHeuristicType()
-		{
-			// NH different behavior
-			// If the mapping has a type as "Double(10,5)" our SqlType will be created with all information
-			// including the right SqlType specification, but when the length/precision/scale was specified
-			// through attributes the SqlType is wrong (does not include length/precision/scale specification)
-
-			IType result = null;
-			if (ColumnSpan == 1 && !columns[0].IsFormula)
-			{
-				var col = (Column)columns[0];
-				if (col.IsLengthDefined())
-				{
-					result = TypeFactory.BuiltInType(typeName, col.Length);
-					
-					if (result == null)
-						result = TypeFactory.HeuristicType(typeName, typeParameters, col.Length);
-				}
-				else if (col.IsPrecisionDefined())
-				{
-					result = TypeFactory.BuiltInType(typeName, Convert.ToByte(col.Precision), Convert.ToByte(col.Scale));
-				}
-			}
-			return result ?? TypeFactory.HeuristicType(typeName, typeParameters);
-		}
-
-		public bool HasFormula
-		{
-			get
-			{
-				foreach (ISelectable s in ColumnIterator)
-				{
-					if (s.IsFormula)
-						return true;
-				}
-				return false;
-			}
-		}
-
-		public virtual bool IsNullable
-		{
-			get
-			{
-				// NH : Different implementation (to iterate the collection only one time)
-				foreach (ISelectable selectable in ColumnIterator)
-				{
-					if (selectable.IsFormula)
-						return true;
-					if (!((Column)selectable).IsNullable)
-						return false;
-				}
-				return true;
-			}
-		}
-
-		public virtual bool[] ColumnUpdateability
-		{
-			get { return ColumnInsertability; }
-		}
-
-		public virtual bool[] ColumnInsertability
-		{
-			get
-			{
-				bool[] result = new bool[ColumnSpan];
-				int i = 0;
-				foreach (ISelectable s in ColumnIterator)
-				{
-					result[i++] = !s.IsFormula;
-				}
-				return result;
-			}
-		}
-
-		public bool IsSimpleValue
-		{
-			get { return true; }
-		}
-
-		public virtual bool IsValid(IMapping mapping)
-		{
-			return ColumnSpan == Type.GetColumnSpan(mapping);
-		}
-
-		public virtual void CreateForeignKey()
-		{
-		}
-
-		public virtual FetchMode FetchMode
-		{
-			get { return FetchMode.Select; }
-			// Needed so that subclasses have something to override
-			set { throw new NotSupportedException(); }
-		}
-
-		public bool IsAlternateUniqueKey
-		{
-			get { return isAlternateUniqueKey; }
-			set { isAlternateUniqueKey = value; }
-		}
-
-		public virtual void SetTypeUsingReflection(string className, string propertyName, string accesorName)
-		{
-			if (typeName == null)
-			{
-				if (className == null)
-				{
-					throw new MappingException("you must specify types for a dynamic entity: " + propertyName);
-				}
-				try
-				{
-					typeName = ReflectHelper.ReflectedPropertyClass(className, propertyName, accesorName).AssemblyQualifiedName;
-				}
-				catch (HibernateException he)
-				{
-					throw new MappingException("Problem trying to set property type by reflection", he);
-				}
-			}
-		}
-
-		public virtual object Accept(IValueVisitor visitor)
-		{
-			return visitor.Accept(this);
-		}
-
-		#endregion
-
-		public virtual void AddColumn(Column column)
-		{
-			if (!columns.Contains(column))
-				columns.Add(column);
-
-			column.Value = this;
-			column.TypeIndex = columns.Count - 1;
-			type = null; // invalidate type
-		}
-
-		public virtual void AddFormula(Formula formula)
-		{
-			columns.Add(formula);
-		}
-
-		public override string ToString()
-		{
-			return string.Format("{0}({1})", GetType().FullName, StringHelper.CollectionToString(columns));
-		}
-	}
-}
-=======
-using System;
-using System.Collections;
-using System.Collections.Generic;
-using System.Text;
-using NHibernate.Engine;
-using NHibernate.Id;
-using NHibernate.Type;
-using NHibernate.Util;
-
-namespace NHibernate.Mapping
-{
-	/// <summary>
-	/// Any value that maps to columns.
-	/// </summary>
-	[Serializable]
-	public class SimpleValue : IKeyValue
-	{
-		private readonly List<ISelectable> columns = new List<ISelectable>();
-		private IType type;
-		private IDictionary<string, string> typeParameters;
-
-		private IDictionary<string, string> identifierGeneratorProperties;
-		private string identifierGeneratorStrategy = "assigned";
-		private string nullValue;
-		private Table table;
-		private string foreignKeyName;
-		private bool cascadeDeleteEnabled;
-		private bool isAlternateUniqueKey;
-		private string typeName;
-
-		public SimpleValue()
-		{
-		}
-
-		public SimpleValue(Table table)
-		{
-			this.table = table;
-		}
-
-		public virtual IEnumerable<Column> ConstraintColumns
-		{
-			get { return new SafetyEnumerable<Column>(columns); }
-		}
-
-		public string ForeignKeyName
-		{
-			get { return foreignKeyName; }
-			set { foreignKeyName = value; }
-		}
-
-		public Table Table
-		{
-			get { return table; }
-			set { table = value; }
-		}
-
-		public IDictionary<string, string> IdentifierGeneratorProperties
-		{
-			get { return identifierGeneratorProperties; }
-			set { identifierGeneratorProperties = value; }
-		}
-
-		public string IdentifierGeneratorStrategy
-		{
-			get { return identifierGeneratorStrategy; }
-			set { identifierGeneratorStrategy = value; }
-		}
-
-		public virtual bool IsComposite
-		{
-			get { return false; }
-		}
-
-		#region IKeyValue Members
-
-		public void CreateForeignKeyOfEntity(string entityName)
-		{
-			if (!HasFormula && ! "none".Equals(ForeignKeyName, StringComparison.InvariantCultureIgnoreCase))
-			{
-				ForeignKey fk = table.CreateForeignKey(ForeignKeyName, ConstraintColumns, entityName);
-				fk.CascadeDeleteEnabled = cascadeDeleteEnabled;
-			}
-		}
-
-		public bool IsCascadeDeleteEnabled
-		{
-			get { return cascadeDeleteEnabled; }
-			set { cascadeDeleteEnabled = value; }
-		}
-
-		public bool IsIdentityColumn(Dialect.Dialect dialect)
-		{
+using System;
+using System.Collections;
+using System.Collections.Generic;
+using System.Text;
+using NHibernate.Engine;
+using NHibernate.Id;
+using NHibernate.Type;
+using NHibernate.Util;
+
+namespace NHibernate.Mapping
+{
+	/// <summary>
+	/// Any value that maps to columns.
+	/// </summary>
+	[Serializable]
+	public class SimpleValue : IKeyValue
+	{
+		private readonly List<ISelectable> columns = new List<ISelectable>();
+		private IType type;
+		private IDictionary<string, string> typeParameters;
+
+		private IDictionary<string, string> identifierGeneratorProperties;
+		private string identifierGeneratorStrategy = "assigned";
+		private string nullValue;
+		private Table table;
+		private string foreignKeyName;
+		private bool cascadeDeleteEnabled;
+		private bool isAlternateUniqueKey;
+		private string typeName;
+
+		public SimpleValue()
+		{
+		}
+
+		public SimpleValue(Table table)
+		{
+			this.table = table;
+		}
+
+		public virtual IEnumerable<Column> ConstraintColumns
+		{
+			get { return new SafetyEnumerable<Column>(columns); }
+		}
+
+		public string ForeignKeyName
+		{
+			get { return foreignKeyName; }
+			set { foreignKeyName = value; }
+		}
+
+		public Table Table
+		{
+			get { return table; }
+			set { table = value; }
+		}
+
+		public IDictionary<string, string> IdentifierGeneratorProperties
+		{
+			get { return identifierGeneratorProperties; }
+			set { identifierGeneratorProperties = value; }
+		}
+
+		public string IdentifierGeneratorStrategy
+		{
+			get { return identifierGeneratorStrategy; }
+			set { identifierGeneratorStrategy = value; }
+		}
+
+		public virtual bool IsComposite
+		{
+			get { return false; }
+		}
+
+		#region IKeyValue Members
+
+		public void CreateForeignKeyOfEntity(string entityName)
+		{
+			if (!HasFormula && ! "none".Equals(ForeignKeyName, StringComparison.InvariantCultureIgnoreCase))
+			{
+				ForeignKey fk = table.CreateForeignKey(ForeignKeyName, ConstraintColumns, entityName);
+				fk.CascadeDeleteEnabled = cascadeDeleteEnabled;
+			}
+		}
+
+		public bool IsCascadeDeleteEnabled
+		{
+			get { return cascadeDeleteEnabled; }
+			set { cascadeDeleteEnabled = value; }
+		}
+
+		public bool IsIdentityColumn(Dialect.Dialect dialect)
+		{
 			return IdentifierGeneratorFactory.GetIdentifierGeneratorClass(identifierGeneratorStrategy, dialect) == typeof (IdentityGenerator);
-		}
-
-		public string NullValue
-		{
-			get { return nullValue; }
-			set { nullValue = value; }
-		}
-
-		public virtual bool IsUpdateable
-		{
-			get { return true; }//needed to satisfy IKeyValue
-		}
-
-		public virtual bool IsTypeSpecified
-		{
-			get { return typeName != null; }
-		}
-
-		public IDictionary<string, string> TypeParameters
-		{
-			get { return typeParameters; }
-			set
-			{
+		}
+
+		public string NullValue
+		{
+			get { return nullValue; }
+			set { nullValue = value; }
+		}
+
+		public virtual bool IsUpdateable
+		{
+			get { return true; }//needed to satisfy IKeyValue
+		}
+
+		public virtual bool IsTypeSpecified
+		{
+			get { return typeName != null; }
+		}
+
+		public IDictionary<string, string> TypeParameters
+		{
+			get { return typeParameters; }
+			set
+			{
 				if (!CollectionHelper.DictionaryEquals(typeParameters, value))
-				{
-					typeParameters = value;
-					type = null; // invalidate type
-				}
-			}
-		}
-
-		public string TypeName
-		{
-			get { return typeName; }
-			set
-			{
-				if ((typeName == null && value != null) || (typeName != null && !typeName.Equals(value)))
-				{
-					// the property change
-					typeName = value;
-					type = null; // invalidate type
-				}
-			}
-		}
-
-		public IIdentifierGenerator CreateIdentifierGenerator(Dialect.Dialect dialect, string defaultCatalog,
-		                                                      string defaultSchema, RootClass rootClass)
-		{
-			Dictionary<string, string> @params = new Dictionary<string, string>();
-
-			//if the hibernate-mapping did not specify a schema/catalog, use the defaults
-			//specified by properties - but note that if the schema/catalog were specified
-			//in hibernate-mapping, or as params, they will already be initialized and
-			//will override the values set here (they are in identifierGeneratorProperties)
-			if (!string.IsNullOrEmpty(defaultSchema))
-			{
-				@params[PersistentIdGeneratorParmsNames.Schema] = defaultSchema;
-			}
-			if (!string.IsNullOrEmpty(defaultCatalog))
-			{
-				@params[PersistentIdGeneratorParmsNames.Catalog] = defaultCatalog;
-			}
-
-			//pass the entity-name, if not a collection-id
-			if (rootClass != null)
-			{
-				@params[IdGeneratorParmsNames.EntityName] = rootClass.EntityName;
-			}
-
-			//init the table here instead of earlier, so that we can get a quoted table name
-			//TODO: would it be better to simply pass the qualified table name, instead of
-			//      splitting it up into schema/catalog/table names
-			string tableName = Table.GetQuotedName(dialect);
-
-			@params[PersistentIdGeneratorParmsNames.Table] = tableName;
-
-			//pass the column name (a generated id almost always has a single column and is not a formula)
-			IEnumerator enu = ColumnIterator.GetEnumerator();
-			enu.MoveNext();
-			string columnName = ((Column)enu.Current).GetQuotedName(dialect);
-
-			@params[PersistentIdGeneratorParmsNames.PK] = columnName;
-
-			if (rootClass != null)
-			{
-				StringBuilder tables = new StringBuilder();
-				bool commaNeeded = false;
-				foreach (Table identityTable in rootClass.IdentityTables)
-				{
-					if (commaNeeded)
-						tables.Append(StringHelper.CommaSpace);
-					commaNeeded = true;
-					tables.Append(identityTable.GetQuotedName(dialect));
-				}
-				@params[PersistentIdGeneratorParmsNames.Tables] = tables.ToString();
-			}
-			else
-			{
-				@params[PersistentIdGeneratorParmsNames.Tables] = tableName;
-			}
-
-			if (identifierGeneratorProperties != null)
-			{
-				ArrayHelper.AddAll(@params, identifierGeneratorProperties);
-			}
-
-			return IdentifierGeneratorFactory.Create(identifierGeneratorStrategy, Type, @params, dialect);
-		}
-
-		#endregion
-
-		#region IValue Members
-
-		public virtual int ColumnSpan
-		{
-			get { return columns.Count; }
-		}
-
-		public virtual IEnumerable<ISelectable> ColumnIterator
-		{
-			get { return columns; }
-		}
-
-		public virtual IType Type
-		{
-			get
-			{
-				// NH: Different implementation
-				// we use the internal instance of IType to have better performance
-				if (type == null)
-				{
-					if (string.IsNullOrEmpty(typeName))
-					{
-						throw new MappingException("No type name specified");
-					}
-					type = GetHeuristicType();
-					if (type == null)
-					{
-						string msg = "Could not determine type for: " + typeName;
-						if (columns != null && columns.Count > 0)
-						{
-							msg += (", for columns: " + StringHelper.CollectionToString(columns));
-						}
-						throw new MappingException(msg);
-					}
-				}
-				return type;
-			}
-		}
-
-		private IType GetHeuristicType()
-		{
-			// NH different behavior
-			// If the mapping has a type as "Double(10,5)" our SqlType will be created with all information
-			// including the right SqlType specification, but when the length/precision/scale was specified
-			// through attributes the SqlType is wrong (does not include length/precision/scale specification)
-
-			IType result = null;
-			if (ColumnSpan == 1 && !columns[0].IsFormula)
-			{
-				var col = (Column)columns[0];
-				if (col.IsLengthDefined())
-				{
-					result = TypeFactory.BuiltInType(typeName, col.Length);
-					
-					if (result == null)
-						result = TypeFactory.HeuristicType(typeName, typeParameters, col.Length);
-				}
-				else if (col.IsPrecisionDefined())
-				{
-					result = TypeFactory.BuiltInType(typeName, Convert.ToByte(col.Precision), Convert.ToByte(col.Scale));
-				}
-			}
-			return result ?? TypeFactory.HeuristicType(typeName, typeParameters);
-		}
-
-		public bool HasFormula
-		{
-			get
-			{
-				foreach (ISelectable s in ColumnIterator)
-				{
-					if (s.IsFormula)
-						return true;
-				}
-				return false;
-			}
-		}
-
-		public virtual bool IsNullable
-		{
-			get
-			{
-				// NH : Different implementation (to iterate the collection only one time)
-				foreach (ISelectable selectable in ColumnIterator)
-				{
-					if (selectable.IsFormula)
-						return true;
-					if (!((Column)selectable).IsNullable)
-						return false;
-				}
-				return true;
-			}
-		}
-
-		public virtual bool[] ColumnUpdateability
-		{
-			get { return ColumnInsertability; }
-		}
-
-		public virtual bool[] ColumnInsertability
-		{
-			get
-			{
-				bool[] result = new bool[ColumnSpan];
-				int i = 0;
-				foreach (ISelectable s in ColumnIterator)
-				{
-					result[i++] = !s.IsFormula;
-				}
-				return result;
-			}
-		}
-
-		public bool IsSimpleValue
-		{
-			get { return true; }
-		}
-
-		public virtual bool IsValid(IMapping mapping)
-		{
-			return ColumnSpan == Type.GetColumnSpan(mapping);
-		}
-
-		public virtual void CreateForeignKey()
-		{
-		}
-
-		public virtual FetchMode FetchMode
-		{
-			get { return FetchMode.Select; }
-			// Needed so that subclasses have something to override
-			set { throw new NotSupportedException(); }
-		}
-
-		public bool IsAlternateUniqueKey
-		{
-			get { return isAlternateUniqueKey; }
-			set { isAlternateUniqueKey = value; }
-		}
-
-		public virtual void SetTypeUsingReflection(string className, string propertyName, string accesorName)
-		{
-			if (typeName == null)
-			{
-				if (className == null)
-				{
-					throw new MappingException("you must specify types for a dynamic entity: " + propertyName);
-				}
-				try
-				{
-					typeName = ReflectHelper.ReflectedPropertyClass(className, propertyName, accesorName).AssemblyQualifiedName;
-				}
-				catch (HibernateException he)
-				{
-					throw new MappingException("Problem trying to set property type by reflection", he);
-				}
-			}
-		}
-
-		public virtual object Accept(IValueVisitor visitor)
-		{
-			return visitor.Accept(this);
-		}
-
-		#endregion
-
-		public virtual void AddColumn(Column column)
-		{
-			if (!columns.Contains(column))
-				columns.Add(column);
-
-			column.Value = this;
-			column.TypeIndex = columns.Count - 1;
-			type = null; // invalidate type
-		}
-
-		public virtual void AddFormula(Formula formula)
-		{
-			columns.Add(formula);
-		}
-
-		public override string ToString()
-		{
-			return string.Format("{0}({1})", GetType().FullName, StringHelper.CollectionToString(columns));
-		}
-	}
-}
->>>>>>> 86ce118f
+				{
+					typeParameters = value;
+					type = null; // invalidate type
+				}
+			}
+		}
+
+		public string TypeName
+		{
+			get { return typeName; }
+			set
+			{
+				if ((typeName == null && value != null) || (typeName != null && !typeName.Equals(value)))
+				{
+					// the property change
+					typeName = value;
+					type = null; // invalidate type
+				}
+			}
+		}
+
+		public IIdentifierGenerator CreateIdentifierGenerator(Dialect.Dialect dialect, string defaultCatalog,
+															  string defaultSchema, RootClass rootClass)
+		{
+			Dictionary<string, string> @params = new Dictionary<string, string>();
+
+			//if the hibernate-mapping did not specify a schema/catalog, use the defaults
+			//specified by properties - but note that if the schema/catalog were specified
+			//in hibernate-mapping, or as params, they will already be initialized and
+			//will override the values set here (they are in identifierGeneratorProperties)
+			if (!string.IsNullOrEmpty(defaultSchema))
+			{
+				@params[PersistentIdGeneratorParmsNames.Schema] = defaultSchema;
+			}
+			if (!string.IsNullOrEmpty(defaultCatalog))
+			{
+				@params[PersistentIdGeneratorParmsNames.Catalog] = defaultCatalog;
+			}
+
+			//pass the entity-name, if not a collection-id
+			if (rootClass != null)
+			{
+				@params[IdGeneratorParmsNames.EntityName] = rootClass.EntityName;
+			}
+
+			//init the table here instead of earlier, so that we can get a quoted table name
+			//TODO: would it be better to simply pass the qualified table name, instead of
+			//      splitting it up into schema/catalog/table names
+			string tableName = Table.GetQuotedName(dialect);
+
+			@params[PersistentIdGeneratorParmsNames.Table] = tableName;
+
+			//pass the column name (a generated id almost always has a single column and is not a formula)
+			IEnumerator enu = ColumnIterator.GetEnumerator();
+			enu.MoveNext();
+			string columnName = ((Column)enu.Current).GetQuotedName(dialect);
+
+			@params[PersistentIdGeneratorParmsNames.PK] = columnName;
+
+			if (rootClass != null)
+			{
+				StringBuilder tables = new StringBuilder();
+				bool commaNeeded = false;
+				foreach (Table identityTable in rootClass.IdentityTables)
+				{
+					if (commaNeeded)
+						tables.Append(StringHelper.CommaSpace);
+					commaNeeded = true;
+					tables.Append(identityTable.GetQuotedName(dialect));
+				}
+				@params[PersistentIdGeneratorParmsNames.Tables] = tables.ToString();
+			}
+			else
+			{
+				@params[PersistentIdGeneratorParmsNames.Tables] = tableName;
+			}
+
+			if (identifierGeneratorProperties != null)
+			{
+				ArrayHelper.AddAll(@params, identifierGeneratorProperties);
+			}
+
+			return IdentifierGeneratorFactory.Create(identifierGeneratorStrategy, Type, @params, dialect);
+		}
+
+		#endregion
+
+		#region IValue Members
+
+		public virtual int ColumnSpan
+		{
+			get { return columns.Count; }
+		}
+
+		public virtual IEnumerable<ISelectable> ColumnIterator
+		{
+			get { return columns; }
+		}
+
+		public virtual IType Type
+		{
+			get
+			{
+				// NH: Different implementation
+				// we use the internal instance of IType to have better performance
+				if (type == null)
+				{
+					if (string.IsNullOrEmpty(typeName))
+					{
+						throw new MappingException("No type name specified");
+					}
+					type = GetHeuristicType();
+					if (type == null)
+					{
+						string msg = "Could not determine type for: " + typeName;
+						if (columns != null && columns.Count > 0)
+						{
+							msg += (", for columns: " + StringHelper.CollectionToString(columns));
+						}
+						throw new MappingException(msg);
+					}
+				}
+				return type;
+			}
+		}
+
+		private IType GetHeuristicType()
+		{
+			// NH different behavior
+			// If the mapping has a type as "Double(10,5)" our SqlType will be created with all information
+			// including the right SqlType specification, but when the length/precision/scale was specified
+			// through attributes the SqlType is wrong (does not include length/precision/scale specification)
+
+			IType result = null;
+			if (ColumnSpan == 1 && !columns[0].IsFormula)
+			{
+				var col = (Column)columns[0];
+				if (col.IsLengthDefined())
+				{
+					result = TypeFactory.BuiltInType(typeName, col.Length);
+					
+					if (result == null)
+						result = TypeFactory.HeuristicType(typeName, typeParameters, col.Length);
+				}
+				else if (col.IsPrecisionDefined())
+				{
+					result = TypeFactory.BuiltInType(typeName, Convert.ToByte(col.Precision), Convert.ToByte(col.Scale));
+				}
+			}
+			return result ?? TypeFactory.HeuristicType(typeName, typeParameters);
+		}
+
+		public bool HasFormula
+		{
+			get
+			{
+				foreach (ISelectable s in ColumnIterator)
+				{
+					if (s.IsFormula)
+						return true;
+				}
+				return false;
+			}
+		}
+
+		public virtual bool IsNullable
+		{
+			get
+			{
+				// NH : Different implementation (to iterate the collection only one time)
+				foreach (ISelectable selectable in ColumnIterator)
+				{
+					if (selectable.IsFormula)
+						return true;
+					if (!((Column)selectable).IsNullable)
+						return false;
+				}
+				return true;
+			}
+		}
+
+		public virtual bool[] ColumnUpdateability
+		{
+			get { return ColumnInsertability; }
+		}
+
+		public virtual bool[] ColumnInsertability
+		{
+			get
+			{
+				bool[] result = new bool[ColumnSpan];
+				int i = 0;
+				foreach (ISelectable s in ColumnIterator)
+				{
+					result[i++] = !s.IsFormula;
+				}
+				return result;
+			}
+		}
+
+		public bool IsSimpleValue
+		{
+			get { return true; }
+		}
+
+		public virtual bool IsValid(IMapping mapping)
+		{
+			return ColumnSpan == Type.GetColumnSpan(mapping);
+		}
+
+		public virtual void CreateForeignKey()
+		{
+		}
+
+		public virtual FetchMode FetchMode
+		{
+			get { return FetchMode.Select; }
+			// Needed so that subclasses have something to override
+			set { throw new NotSupportedException(); }
+		}
+
+		public bool IsAlternateUniqueKey
+		{
+			get { return isAlternateUniqueKey; }
+			set { isAlternateUniqueKey = value; }
+		}
+
+		public virtual void SetTypeUsingReflection(string className, string propertyName, string accesorName)
+		{
+			if (typeName == null)
+			{
+				if (className == null)
+				{
+					throw new MappingException("you must specify types for a dynamic entity: " + propertyName);
+				}
+				try
+				{
+					typeName = ReflectHelper.ReflectedPropertyClass(className, propertyName, accesorName).AssemblyQualifiedName;
+				}
+				catch (HibernateException he)
+				{
+					throw new MappingException("Problem trying to set property type by reflection", he);
+				}
+			}
+		}
+
+		public virtual object Accept(IValueVisitor visitor)
+		{
+			return visitor.Accept(this);
+		}
+
+		#endregion
+
+		public virtual void AddColumn(Column column)
+		{
+			if (!columns.Contains(column))
+				columns.Add(column);
+
+			column.Value = this;
+			column.TypeIndex = columns.Count - 1;
+			type = null; // invalidate type
+		}
+
+		public virtual void AddFormula(Formula formula)
+		{
+			columns.Add(formula);
+		}
+
+		public override string ToString()
+		{
+			return string.Format("{0}({1})", GetType().FullName, StringHelper.CollectionToString(columns));
+		}
+	}
+}