<<<<<<< HEAD
using System;
using System.Collections.Generic;
using NHibernate.Util;

namespace NHibernate.Tuple
{
	/// <summary> Centralizes handling of <see cref="EntityMode"/> to <see cref="ITuplizer"/> mappings. </summary>
	[Serializable]
	public abstract class EntityModeToTuplizerMapping
	{
		// NH-1660
		private readonly IDictionary<EntityMode, ITuplizer> tuplizers
												= new LinkedHashMap<EntityMode, ITuplizer>(5, new EntityModeEqualityComparer());

		protected internal void AddTuplizer(EntityMode entityMode, ITuplizer tuplizer)
		{
			tuplizers[entityMode] = tuplizer;
		}

		/// <summary> Given a supposed instance of an entity/component, guess its entity mode. </summary>
		/// <param name="obj">The supposed instance of the entity/component.</param>
		/// <returns> The guessed entity mode. </returns>
		public virtual EntityMode? GuessEntityMode(object obj)
		{
			foreach (KeyValuePair<EntityMode, ITuplizer> entry in tuplizers)
			{
				ITuplizer tuplizer = entry.Value;
				if (tuplizer.IsInstance(obj))
				{
					return entry.Key;
				}
			}
			return null;
		}

		/// <summary> 
		/// Locate the contained tuplizer responsible for the given entity-mode.  If
		/// no such tuplizer is defined on this mapping, then return null. 
		/// </summary>
		/// <param name="entityMode">The entity-mode for which the caller wants a tuplizer. </param>
		/// <returns> The tuplizer, or null if not found. </returns>
		public virtual ITuplizer GetTuplizerOrNull(EntityMode entityMode)
		{
			ITuplizer result;
			tuplizers.TryGetValue(entityMode, out result);
			return result;
		}

		/// <summary> Locate the tuplizer contained within this mapping which is responsible
		/// for the given entity-mode.  If no such tuplizer is defined on this
		/// mapping, then an exception is thrown.
		/// 
		/// </summary>
		/// <param name="entityMode">The entity-mode for which the caller wants a tuplizer.
		/// </param>
		/// <returns> The tuplizer.
		/// </returns>
		/// <throws>  HibernateException Unable to locate the requested tuplizer. </throws>
		public virtual ITuplizer GetTuplizer(EntityMode entityMode)
		{
			ITuplizer tuplizer = GetTuplizerOrNull(entityMode);
			if (tuplizer == null)
			{
				throw new HibernateException("No tuplizer found for entity-mode [" + entityMode + "]");
			}
			return tuplizer;
		}
	}
}
=======
using System;
using System.Collections.Generic;
using System.Runtime.Serialization;
using NHibernate.Util;

namespace NHibernate.Tuple
{
	/// <summary> Centralizes handling of <see cref="EntityMode"/> to <see cref="ITuplizer"/> mappings. </summary>
	[Serializable]
	public abstract class EntityModeToTuplizerMapping : IDeserializationCallback
	{

		// NH-1660
		private readonly IDictionary<EntityMode, ITuplizer> tuplizers
												= new LinkedHashMap<EntityMode, ITuplizer>(5, new EntityModeEqualityComparer());
		[NonSerialized()]
		private bool isFullyDeserialized = false;

		public EntityModeToTuplizerMapping()
		{
			isFullyDeserialized = true;
		}

		protected internal void AddTuplizer(EntityMode entityMode, ITuplizer tuplizer)
		{
			EnsureFullyDeserialized();
			tuplizers[entityMode] = tuplizer;
		}

		/// <summary> Given a supposed instance of an entity/component, guess its entity mode. </summary>
		/// <param name="obj">The supposed instance of the entity/component.</param>
		/// <returns> The guessed entity mode. </returns>
		public virtual EntityMode? GuessEntityMode(object obj)
		{
			EnsureFullyDeserialized();
			foreach (KeyValuePair<EntityMode, ITuplizer> entry in tuplizers)
			{
				ITuplizer tuplizer = entry.Value;
				if (tuplizer.IsInstance(obj))
				{
					return entry.Key;
				}
			}
			return null;
		}

		/// <summary> 
		/// Locate the contained tuplizer responsible for the given entity-mode.  If
		/// no such tuplizer is defined on this mapping, then return null. 
		/// </summary>
		/// <param name="entityMode">The entity-mode for which the caller wants a tuplizer. </param>
		/// <returns> The tuplizer, or null if not found. </returns>
		public virtual ITuplizer GetTuplizerOrNull(EntityMode entityMode)
		{
			EnsureFullyDeserialized();
			ITuplizer result;
			tuplizers.TryGetValue(entityMode, out result);
			return result;
		}

		/// <summary> Locate the tuplizer contained within this mapping which is responsible
		/// for the given entity-mode.  If no such tuplizer is defined on this
		/// mapping, then an exception is thrown.
		/// 
		/// </summary>
		/// <param name="entityMode">The entity-mode for which the caller wants a tuplizer.
		/// </param>
		/// <returns> The tuplizer.
		/// </returns>
		/// <throws>  HibernateException Unable to locate the requested tuplizer. </throws>
		public virtual ITuplizer GetTuplizer(EntityMode entityMode)
		{
			ITuplizer tuplizer = GetTuplizerOrNull(entityMode);
			if (tuplizer == null)
			{
				throw new HibernateException("No tuplizer found for entity-mode [" + entityMode + "]");
			}
			return tuplizer;
		}

		private void EnsureFullyDeserialized()
		{
			if (!isFullyDeserialized)
			{
				((IDeserializationCallback)this).OnDeserialization(this);
			}
		}

		void IDeserializationCallback.OnDeserialization(object sender)
		{
			((IDeserializationCallback)tuplizers).OnDeserialization(sender);
			isFullyDeserialized = true;
		}
	}
}
>>>>>>> 8e7a3b96
<|MERGE_RESOLUTION|>--- conflicted
+++ resolved
@@ -1,74 +1,3 @@
-<<<<<<< HEAD
-using System;
-using System.Collections.Generic;
-using NHibernate.Util;
-
-namespace NHibernate.Tuple
-{
-	/// <summary> Centralizes handling of <see cref="EntityMode"/> to <see cref="ITuplizer"/> mappings. </summary>
-	[Serializable]
-	public abstract class EntityModeToTuplizerMapping
-	{
-		// NH-1660
-		private readonly IDictionary<EntityMode, ITuplizer> tuplizers
-												= new LinkedHashMap<EntityMode, ITuplizer>(5, new EntityModeEqualityComparer());
-
-		protected internal void AddTuplizer(EntityMode entityMode, ITuplizer tuplizer)
-		{
-			tuplizers[entityMode] = tuplizer;
-		}
-
-		/// <summary> Given a supposed instance of an entity/component, guess its entity mode. </summary>
-		/// <param name="obj">The supposed instance of the entity/component.</param>
-		/// <returns> The guessed entity mode. </returns>
-		public virtual EntityMode? GuessEntityMode(object obj)
-		{
-			foreach (KeyValuePair<EntityMode, ITuplizer> entry in tuplizers)
-			{
-				ITuplizer tuplizer = entry.Value;
-				if (tuplizer.IsInstance(obj))
-				{
-					return entry.Key;
-				}
-			}
-			return null;
-		}
-
-		/// <summary> 
-		/// Locate the contained tuplizer responsible for the given entity-mode.  If
-		/// no such tuplizer is defined on this mapping, then return null. 
-		/// </summary>
-		/// <param name="entityMode">The entity-mode for which the caller wants a tuplizer. </param>
-		/// <returns> The tuplizer, or null if not found. </returns>
-		public virtual ITuplizer GetTuplizerOrNull(EntityMode entityMode)
-		{
-			ITuplizer result;
-			tuplizers.TryGetValue(entityMode, out result);
-			return result;
-		}
-
-		/// <summary> Locate the tuplizer contained within this mapping which is responsible
-		/// for the given entity-mode.  If no such tuplizer is defined on this
-		/// mapping, then an exception is thrown.
-		/// 
-		/// </summary>
-		/// <param name="entityMode">The entity-mode for which the caller wants a tuplizer.
-		/// </param>
-		/// <returns> The tuplizer.
-		/// </returns>
-		/// <throws>  HibernateException Unable to locate the requested tuplizer. </throws>
-		public virtual ITuplizer GetTuplizer(EntityMode entityMode)
-		{
-			ITuplizer tuplizer = GetTuplizerOrNull(entityMode);
-			if (tuplizer == null)
-			{
-				throw new HibernateException("No tuplizer found for entity-mode [" + entityMode + "]");
-			}
-			return tuplizer;
-		}
-	}
-}
-=======
 using System;
 using System.Collections.Generic;
 using System.Runtime.Serialization;
@@ -163,5 +92,4 @@
 			isFullyDeserialized = true;
 		}
 	}
-}
->>>>>>> 8e7a3b96
+}